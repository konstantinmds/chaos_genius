# -*- coding: utf-8 -*-
"""DataSource views for creating and viewing the data source."""
import logging
from copy import deepcopy
from datetime import datetime
from uuid import uuid4

from flask.blueprints import Blueprint
from flask.globals import request
from flask.json import jsonify
from sqlalchemy import func

from chaos_genius.connectors import get_metadata, get_schema_names
from chaos_genius.connectors import get_table_info as get_table_metadata
from chaos_genius.connectors import get_table_list, get_view_list
from chaos_genius.controllers.data_source_controller import (
    get_datasource_data_from_id,
    mask_sensitive_info,
    test_data_source,
    update_third_party,
)
from chaos_genius.databases.db_utils import create_sqlalchemy_uri
from chaos_genius.databases.models.data_source_model import DataSource
from chaos_genius.databases.models.kpi_model import Kpi
from chaos_genius.extensions import cache, db
from chaos_genius.extensions import integration_connector as connector
from chaos_genius.settings import AIRBYTE_ENABLED
from chaos_genius.third_party.integration_client import get_localhost_host
from chaos_genius.third_party.integration_server_config import (
    DATA_SOURCE_ABBREVIATION,
    DATABASE_CONFIG_MAPPER,
)
from chaos_genius.third_party.integration_server_config import (
    DESTINATION_TYPE as db_type,
)
from chaos_genius.third_party.integration_server_config import (
    SOURCE_CONFIG_MAPPING,
    SOURCE_WHITELIST_AND_TYPE,
)
from chaos_genius.third_party.integration_utils import get_connection_config
from chaos_genius.utils.metadata_api_config import (
    SCHEMAS_AVAILABLE,
    TABLE_VIEW_MATERIALIZED_VIEW_AVAILABILITY,
)

blueprint = Blueprint("api_data_source", __name__)

logger = logging.getLogger(__name__)


@blueprint.route("/", methods=["GET", "POST"])  # TODO: Remove this
@blueprint.route("", methods=["GET", "POST"])
def data_source():
    """Data source List view."""
    if request.method == "POST":
        logger.info("Adding a data source.")

        data = request.get_json()

        if data is not None:
            conn_name = data.get("name")
            conn_type = data.get("connection_type")
            conn_uri = data.get("db_uri")
            new_data_source = DataSource(
                name=conn_name, db_uri=conn_uri, connection_type=conn_type
            )
            new_data_source.save()

            logger.info("Data source '%s' added successfully.", new_data_source.name)

            return jsonify(
                {
                    "message": f"DataSource {new_data_source.name} has been created successfully."
                }
            )
        else:
            err_msg = "The request payload is not in JSON format"
            logger.error("Error adding data source: %s", err_msg)

            return jsonify({"error": err_msg})

    elif request.method == "GET":
        logger.info("Listing data sources.")

        data_sources = (
            DataSource.query.filter(DataSource.active == True)  # noqa: E712
            .order_by(DataSource.created_at.desc())
            .all()
        )
        ds_kpi_count = (
            db.session.query(DataSource.id, func.count(Kpi.id))
            .join(Kpi, Kpi.data_source == DataSource.id)
            .filter(DataSource.active == True, Kpi.active == True)  # noqa: E712
            .group_by(DataSource.id)
            .order_by(DataSource.created_at.desc())
            .all()
        )
        data_source_kpi_map = {}
        for row in ds_kpi_count:
            data_source_kpi_map[row[0]] = row[1]
        results = []
        for conn in data_sources:
            # TODO: Add the kpi_count, real sync details and sorting info
            conn_detail = conn.safe_dict
            conn_detail["last_sync"] = datetime.now()
            conn_detail["kpi_count"] = data_source_kpi_map.get(conn_detail["id"], 0)
            results.append(conn_detail)
        results = sorted(results, reverse=True, key=lambda x: x["id"])

        logger.info("Found %d data sources", len(results))

        return jsonify({"count": len(results), "data": results})


@blueprint.route("/types", methods=["GET"])
@cache.memoize()
def list_data_source_type():
    """Data source Type view."""
    logger.info("Listing data sources types.")

    connection_types, msg, status = [], "", "success"
    try:
        connection_types = get_connection_config()
    except Exception as err_msg:
        logger.error(
            "Error in listing data source types: %s", err_msg, exc_info=err_msg
        )
        msg = str(err_msg)
        status = "failed"
    return jsonify({"data": connection_types, "msg": msg, "status": status})


@blueprint.route("/test", methods=["POST"])
def test_data_source_connection():
    """Test DataSource."""
    connection_status, msg, status = [], "", "success"
    try:
        payload = request.get_json()

        if payload is None:
            msg = "The request payload is not in JSON format"
            status = "failed"
            logger.error("Error in testing data source: %s", msg)
        else:
            connection_status = test_data_source(payload)
            logger.info("Testing a data source. Results: %s", connection_status)

    except Exception as err_msg:
        logger.error("Error in testing data source: %s", err_msg, exc_info=err_msg)
        msg = str(err_msg)
        status = "failed"

    return jsonify({"data": connection_status, "msg": msg, "status": status})


@blueprint.route("/create", methods=["POST"])
def create_data_source():
    """Create DataSource."""
    logger.info("Creating a new data source.")

    # TODO: Better error handling and proper message in case of the failure
    connection_data = {}
    connection_status, msg, status = {}, "failed", False
    sourceRecord, desinationRecord, connectionRecord, stream_tables = {}, {}, {}, []
    db_connection_uri = ""
    try:
        payload = request.get_json()
        conn_name = payload.get("name")
        conn_type = payload.get("connection_type")
        source_form = payload.get("sourceForm")
        is_third_party = SOURCE_WHITELIST_AND_TYPE[source_form["sourceDefinitionId"]]
        if is_third_party and not AIRBYTE_ENABLED:
            raise Exception("Airbytes is not enabled.")
        sourceCreationPayload = {
            "name": f"CG-{conn_name}",
            "sourceDefinitionId": source_form.get("sourceDefinitionId"),
            "connectionConfiguration": source_form.get("connectionConfiguration"),
        }
        if is_third_party:
            connector_client = connector.connection
            sourceCreationPayload["workspaceId"] = connector_client.workspace_id
            # Create the source
            sourceRecord = connector_client.create_source(sourceCreationPayload)
            sourceRecord["connectionConfiguration"] = sourceCreationPayload[
                "connectionConfiguration"
            ]

            # create the destination record
            desinationRecord = connector_client.create_destination(conn_name)
            # create the third_party_connection
            mapping_config = SOURCE_CONFIG_MAPPING.get(
                source_form.get("sourceDefinitionId"), {}
            )
            source_schema = connector_client.get_source_schema(sourceRecord["sourceId"])
            stream_schema = source_schema["catalog"]["streams"]
            for stream in stream_schema:
                stream["config"].update(mapping_config)

            abbv_conn_type = DATA_SOURCE_ABBREVIATION[conn_type]
            random_conn_name = str(uuid4())[:4]
            table_prefix = f"{abbv_conn_type}_{random_conn_name}_"
            table_prefix = table_prefix.lower()
            conn_payload = {
                "sourceId": sourceRecord["sourceId"],
                "destinationId": desinationRecord["destinationId"],
                "schedule": {"units": 24, "timeUnit": "hours"},
                "prefix": table_prefix,
                "status": "active",
                "operations": [
                    {
                        "name": "Normalization",
                        "workspaceId": connector_client.workspace_id,
                        "operatorConfiguration": {
                            "operatorType": "normalization",
                            "normalization": {"option": "basic"},
                        },
                    }
                ],
                "syncCatalog": {"streams": stream_schema},
            }
            connectionRecord = connector_client.create_connection(conn_payload)
            if not connectionRecord:
                raise Exception("Connection not created")
            stream_tables = [stream["stream"]["name"] for stream in stream_schema]
            stream_tables = list(map(lambda x: f"{table_prefix}{x}", stream_tables))
            db_config = connector_client.destination_db
            db_config["host"] = get_localhost_host(db_config["host"])
            db_config["db_type"] = db_type
            db_connection_uri = create_sqlalchemy_uri(**db_config)
        else:
            sourceRecord = sourceCreationPayload
            db_mapper = DATABASE_CONFIG_MAPPER[source_form.get("sourceDefinitionId")]
            input_configuration = source_form.get("connectionConfiguration")
            if db_mapper["db_type"] in ["mysql", "postgres"]:
                db_config = {
                    "host": input_configuration[db_mapper["host"]],
                    "port": input_configuration[db_mapper["port"]],
                    "database": input_configuration[db_mapper["database"]],
                    "username": input_configuration[db_mapper["username"]],
                    "password": input_configuration[db_mapper["password"]],
                    "db_type": db_mapper["db_type"],
                }
                db_connection_uri = create_sqlalchemy_uri(**db_config)
        status = "connected"

        # Save in the database
        new_connection = DataSource(
            name=conn_name,
            db_uri=db_connection_uri,
            connection_type=conn_type,
            active=True,
            is_third_party=is_third_party,
            connection_status=status,
            sourceConfig=sourceRecord,
            destinationConfig=desinationRecord,
            connectionConfig=connectionRecord,
            dbConfig={"tables": stream_tables, "db_connection_uri": db_connection_uri},
        )
        new_connection.save(commit=True)
        msg = f"Connection {new_connection.name} has been created successfully."
<<<<<<< HEAD
        logger.info("Data source '%s' added successfully.", new_connection.name)
=======
        connection_data = new_connection.safe_dict
>>>>>>> e7f70396

    except Exception as err_msg:
        msg = str(err_msg)
<<<<<<< HEAD
        logger.error("Error in creating data source: %s", err_msg, exc_info=err_msg)

    return jsonify({"data": {}, "msg": msg, "status": status})
=======
        # import traceback; print(traceback.format_exc())
    return jsonify({"data": connection_data, "msg": msg, "status": status})
>>>>>>> e7f70396


@blueprint.route("/delete", methods=["POST"])
def delete_data_source():
    """Delete Data Source."""
    status, msg = False, "failed"
    try:
        payload = request.get_json()
        data_source_id = payload["data_source_id"]
        data_source_obj = DataSource.get_by_id(data_source_id)
        if data_source_obj:
            logger.info(
                "Deleting data source - Name: %s, ID: %s",
                data_source_obj.name,
                data_source_obj.id,
            )

            ds_data = data_source_obj.as_dict
            # Remove the third party data source even if airbyte is disabled
            if ds_data["is_third_party"] and AIRBYTE_ENABLED:
                connector_client = connector.connection
                # delete the connection
                connection_details = ds_data["connectionConfig"]
                status = connector_client.delete_connection(
                    connection_details["connectionId"]
                )
                # delete the destination
                destination_details = ds_data["destinationConfig"]
                status = connector_client.delete_destination(
                    destination_details["destinationId"]
                )
                # delete the source
                source_details = ds_data["sourceConfig"]
                status = connector_client.delete_source(source_details["sourceId"])
            # delete the data source record
            data_source_obj.active = False
            data_source_obj.save(commit=True)
            msg = "deleted"
            status = True
    except Exception as err_msg:
        logger.error("Error in deleting data source: %s", err_msg, exc_info=err_msg)
        msg = str(err_msg)

    return jsonify({"data": {}, "msg": msg, "status": status})


@blueprint.route("/metadata", methods=["POST"])
def metadata_data_source():
    """Metadata Data Source."""
    metadata, msg, status = {}, "", "success"

    try:
        payload = request.get_json()

        if payload is None:
            msg = "The request payload is not in JSON format"
            status = "failure"
            logger.error("Error in data source metadata: %s", msg)
        else:
            data_source_id = payload["data_source_id"]

            logger.info("Retrieving data source metadata. ID: %s", data_source_id)

            from_query = payload["from_query"]
            query = payload["query"]
            data_source_obj = DataSource.get_by_id(data_source_id)
            if data_source_obj:
                ds_data = data_source_obj.as_dict
                metadata, msg = get_metadata(ds_data, from_query, query)
                if msg != "":
                    status = "failure"
            else:
                status = "failure"

    except Exception as err_msg:
        logger.error("Error in data source metadata: %s", err_msg, exc_info=err_msg)
        msg = str(err_msg)
        status = "failure"

    return jsonify({"data": metadata, "msg": msg, "status": status})


@blueprint.route("/logs", methods=["POST"])
def log_data_source():
    """Log Data Source."""
    status, logs_details = False, {}
    try:
        payload = request.get_json()
        data_source_id = payload["data_source_id"]

        logger.info("Retrieving data source logs. ID: %s", data_source_id)

        data_source_obj = DataSource.get_by_id(data_source_id)
        ds_data = data_source_obj.as_dict
        connection_details = ds_data["connectionConfig"]
        connection_id = connection_details.get("connectionId", {})

        if connection_id and AIRBYTE_ENABLED:
            connector_client = connector.connection
            logs_details = connector_client.get_job_list(connection_id)

        status = True
    except Exception as err_msg:
        logger.error("Error in data source logs: %s", err_msg, exc_info=err_msg)

    return jsonify({"data": logs_details, "status": status})


@blueprint.route("/<int:datasource_id>", methods=["GET"])
def get_data_source_info(datasource_id):
    """Get data source details."""
    status, message = "failure", ""
    data = None
    try:
        ds_obj = get_datasource_data_from_id(datasource_id, as_obj=True)

        logger.info("Retrieving details of data source. ID: %s", datasource_id)

        data_source_def = ds_obj.sourceConfig["sourceDefinitionId"]
        if data_source_def:
            connection_types = get_connection_config()
            connection_def = next(
                (
                    source_def
                    for source_def in connection_types
                    if source_def["sourceDefinitionId"] == data_source_def
                ),
                None,
            )
            masked_details = {}
            if connection_def:
                masked_details = mask_sensitive_info(
                    connection_def, ds_obj.sourceConfig["connectionConfiguration"]
                )
        data = ds_obj.safe_dict
        data["sourceForm"] = masked_details
        status = "success"
    except Exception as err:
        status = "failure"
        message = str(err)
        logger.error("Error in retrieving data source: %s", err, exc_info=err)

    return jsonify({"message": message, "status": status, "data": data})


@blueprint.route("/<int:datasource_id>/test-and-update", methods=["POST"])
def update_data_source_info(datasource_id):
    """Get data source details."""
    logger.info("Updating data source. ID: %s", datasource_id)

    status, message = "failure", ""
    data = None

    try:
        payload = request.get_json()
        conn_name = payload.get("name")
        source_form = payload.get("sourceForm")
        ds_obj = get_datasource_data_from_id(datasource_id, as_obj=True)
        if ds_obj.is_third_party and not AIRBYTE_ENABLED:
            raise Exception("Airbyte is not enabled")
        ds_obj.name = conn_name
        connection_config = deepcopy(ds_obj.sourceConfig)
        connection_config["connectionConfiguration"].update(
            source_form.get("connectionConfiguration", {})
        )
        connection_config["connection_type"] = ds_obj.connection_type
        connection_status = test_data_source(deepcopy(connection_config))
        if connection_status["status"] == "failed":
            raise Exception(connection_status["message"])

        updated_config = update_third_party(connection_config)
        if updated_config:
            # third party configs update
            updated_config["connectionConfiguration"] = connection_config[
                "connectionConfiguration"
            ]
            ds_obj.sourceConfig = updated_config
        else:
            ds_obj.sourceConfig = connection_config
        ds_obj.save(commit=True)
        status = "success"
    except Exception as err:
        status = "failure"
        message = str(err)
        logger.error("Error in updating data source: %s", err, exc_info=err)

    return jsonify({"message": message, "status": status, "data": data})


@blueprint.route("/meta-info", methods=["GET"])
def data_source_meta_info():
    """Data source meta info view."""
    logger.info("Retrieving data source meta info")
    return jsonify({"data": DataSource.meta_info()})


@blueprint.route("/get-availability", methods=["POST"])
def check_views_availability():
    views = False
    materialize_views = False
    schema_exist = False
    message = ""
    status = "failure"

    try:
        data = request.get_json()
        datasource_id = data.get("datasource_id", None)

        logger.info("Getting data source availability. ID: %s", datasource_id)

        if datasource_id is None:
            message = "Datasource ID needs to be provided"
        else:
            ds_data = get_datasource_data_from_id(datasource_id, as_obj=True)
            if not ds_data or not getattr(ds_data, "active"):
                raise ValueError(
                    f"There exists no active datasource matching the provided id: {datasource_id}"
                )

            datasource_name = getattr(ds_data, "connection_type")
            schema_exist = SCHEMAS_AVAILABLE.get(datasource_name, False)
            views = TABLE_VIEW_MATERIALIZED_VIEW_AVAILABILITY[datasource_name]["views"]
            materialize_views = TABLE_VIEW_MATERIALIZED_VIEW_AVAILABILITY[
                datasource_name
            ]["materialized_views"]
            status = "success"
    except Exception as err:
        message = "Error in fetching table info: {}".format(err)
        logger.error("Error in data source availability: %s", err, exc_info=err)
    else:
        if status == "failure":
            logger.error("Error in data source availability: %s", message)

    return jsonify(
        {
            "message": message,
            "status": status,
            "available": {
                "schema": schema_exist,
                "views": views,
                "materialize_views": materialize_views,
            },
        }
    )


@blueprint.route("/list-schema", methods=["POST"])
def get_schema_list():
    status = "failure"
    message = ""
    data = []

    try:
        data = request.get_json()
        datasource_id = data.get("datasource_id", None)

        logger.info("Listing data source schemas. ID: %s", datasource_id)

        if datasource_id is None:
            message = "Datasource ID needs to be provided"
        else:
            ds_data = get_datasource_data_from_id(datasource_id, as_obj=True)
            if not ds_data or not getattr(ds_data, "active"):
                raise ValueError(
                    f"There exists no active datasource matching the provided id: {datasource_id}"
                )

            data = get_schema_names(ds_data.as_dict)
            if data is None:
                message = "Error occurred while establishing DB Connection"
                data = []
            else:
                status = "success"
    except Exception as err:
        message = "Error in fetching table info: {}".format(err)
        logger.error("Error in data source schema list: %s", err, exc_info=err)
    else:
        if status == "failure":
            logger.error("Error in data source schema list: %s", message)

    return jsonify({"message": message, "status": status, "data": data})


@blueprint.route("/get-table-list", methods=["POST"])
def get_schema_tables():
    status = "failure"
    message = ""
    table_names = []

    try:
        data = request.get_json()
        datasource_id = data.get("datasource_id", None)
        schema = data.get("schema", None)

        logger.info("Listing data source tables. ID: %s", datasource_id)

        if datasource_id is None:
            message = "Datasource ID needs to be provided"
        else:
            ds_data = get_datasource_data_from_id(datasource_id, as_obj=True)
            if not ds_data or not getattr(ds_data, "active"):
                raise ValueError(
                    f"There exists no active datasource matching the provided id: {datasource_id}"
                )

            ds_name = getattr(ds_data, "connection_type")
            schema = None if SCHEMAS_AVAILABLE[ds_name] == False else schema

            table_names = get_table_list(ds_data.as_dict, schema)
            if table_names is None:
                message = "Error occurred while establishing DB Connection"
                table_names = []
            else:
                status = "success"
    except Exception as err:
        message = "Error in fetching table info: {}".format(err)
        logger.error("Error in data source table list: %s", err, exc_info=err)
    else:
        if status == "failure":
            logger.error("Error in data source table list: %s", message)

    return jsonify({"message": message, "status": status, "table_names": table_names})


@blueprint.route("/get-view-list", methods=["POST"])
def get_schema_views():
    """Returns a list of names of both views and materialized views."""
    status = "failure"
    message = ""
    view_names = []
    try:
        data = request.get_json()
        datasource_id = data.get("datasource_id", None)
        schema = data.get("schema", None)

        logger.info("Listing data source views. ID: %s", datasource_id)

        if datasource_id is None:
            message = "Datasource ID needs to be provided"
        else:
            ds_data = get_datasource_data_from_id(datasource_id, as_obj=True)
            if not ds_data or not getattr(ds_data, "active"):
                raise ValueError(
                    f"There exists no active datasource matching the provided id: {datasource_id}"
                )

            ds_name = getattr(ds_data, "connection_type")
            schema = None if SCHEMAS_AVAILABLE[ds_name] == False else schema

            view_names = get_view_list(ds_data.as_dict, schema)
            if view_names is None:
                message = "Error occurred while establishing DB Connection"
                view_names = []
            else:
                status = "success"
    except Exception as err:
        message = "Error in fetching table info: {}".format(err)
        logger.error("Error in data source views list: %s", err, exc_info=err)
    else:
        if status == "failure":
            logger.error("Error in data source views list: %s", message)

    return jsonify({"message": message, "status": status, "view_names": view_names})


@blueprint.route("/table-info", methods=["POST"])
def get_table_info():
    """Returns Columns and primary key of a given table/view in a Dict."""
    status = "failure"
    message = ""
    table_info = {}

    try:
        data = request.get_json()
        params_list = ["datasource_id", "schema", "table_name"]
        if not set(params_list).issubset(list(data.keys())):
            status = "failure"
            message = "Missing required parameters. Please follow request format"
            logger.error("Error in data source table info: %s", message)
            return jsonify(
                {"status": status, "message": message, "table_info": table_info}
            )

        datasource_id = data["datasource_id"]

        logger.info("Retrieving data source table info. ID: %s", datasource_id)

        schema = data["schema"]
        table_name = data["table_name"]
        ds_data = get_datasource_data_from_id(datasource_id, as_obj=True)
        if not ds_data or not getattr(ds_data, "active"):
            raise ValueError(
                f"There exists no active datasource matching the provided id: {datasource_id}"
            )

        ds_name = getattr(ds_data, "connection_type")

        schema = None if SCHEMAS_AVAILABLE[ds_name] == False else schema

        table_info = get_table_metadata(ds_data.as_dict, schema, table_name)
        if table_info is None:
            raise Exception("Unable to fetch table info for the requested table")
        else:
            status = "success"
    except Exception as e:
        status = "failure"
        message = "Error in fetching table info: {}".format(e)
        table_info = {}
        logger.error("Error in data source table info: %s", e, exc_info=e)
    else:
        if status == "failure":
            logger.error("Error in data source table info: %s", message)

    return jsonify({"table_info": table_info, "status": status, "message": message})<|MERGE_RESOLUTION|>--- conflicted
+++ resolved
@@ -258,22 +258,14 @@
         )
         new_connection.save(commit=True)
         msg = f"Connection {new_connection.name} has been created successfully."
-<<<<<<< HEAD
         logger.info("Data source '%s' added successfully.", new_connection.name)
-=======
         connection_data = new_connection.safe_dict
->>>>>>> e7f70396
 
     except Exception as err_msg:
         msg = str(err_msg)
-<<<<<<< HEAD
         logger.error("Error in creating data source: %s", err_msg, exc_info=err_msg)
 
-    return jsonify({"data": {}, "msg": msg, "status": status})
-=======
-        # import traceback; print(traceback.format_exc())
     return jsonify({"data": connection_data, "msg": msg, "status": status})
->>>>>>> e7f70396
 
 
 @blueprint.route("/delete", methods=["POST"])
