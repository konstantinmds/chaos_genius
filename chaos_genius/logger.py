--- conflicted
+++ resolved
@@ -3,11 +3,8 @@
 from logging.handlers import RotatingFileHandler
 from pythonjsonlogger import jsonlogger
 
-<<<<<<< HEAD
 from chaos_genius.utils.sentry import init_sentry
-=======
 from chaos_genius.settings import ENV
->>>>>>> 6ebda650
 
 
 def configure_logger(app):
