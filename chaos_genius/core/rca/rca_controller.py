--- conflicted
+++ resolved
@@ -68,19 +68,7 @@
         :return: tuple with baseline data and rca data for
         :rtype: Tuple[pd.DataFrame, pd.DataFrame]
         """
-<<<<<<< HEAD
         base_df, rca_df = rca_load_data(self.kpi_info, self.end_date, timeline, tail)
-=======
-        base_df, rca_df = rca_load_data(
-            self.kpi_info,
-            self.connection_info,
-            self.dt_col,
-            self.end_date,
-            timeline,
-            tail,
-            get_count,
-        )
->>>>>>> a64a39f1
         if get_count:
             logger.info(f"Loaded {base_df}, {rca_df} rows of data")
         else:
@@ -281,11 +269,7 @@
                     logger.error(f"Error in RCA for {timeline, dim}", exc_info=1)
 
                 if dim is not None:
-<<<<<<< HEAD
-                    logger.debug(f"Computing Hierarchical table for dimension: {dim}")
-=======
                     logger.info(f"Computing Hierarchical table for dimension: {dim}")
->>>>>>> a64a39f1
                     try:
                         htable_data = self._get_htable(rca, dim, timeline)
                         output.append(
