--- conflicted
+++ resolved
@@ -117,13 +117,6 @@
         :return: dictionary with line data
         :rtype: dict
         """
-<<<<<<< HEAD
-        (_, _), (curr_start_date, curr_end_date) = (
-            TIME_RANGES[timeline]["function"](self.end_date)
-        )
-
-=======
->>>>>>> 0fbe4366
         rca_df = DataLoader(
             self.kpi_info,
             end_date=self.end_date,
