--- conflicted
+++ resolved
@@ -553,12 +553,6 @@
 
         return round_df(impact_table).to_dict("records")
 
-<<<<<<< HEAD
-    def get_impact_rows_with_columns(
-        self, single_dim=None
-    ) -> Tuple[List[Dict[str, object]], List[Dict[str, str]]]:
-        impact_table = self.get_impact_rows(single_dim)
-=======
     def get_impact_column_map(
         self, timeline: str = "mom"
     ) -> List[Dict[str, str]]:
@@ -571,7 +565,6 @@
         elif timeline == "dod":
             timestr = "Day"
 
->>>>>>> 9325d117
         mapping = [
             ("subgroup", "Subgroup Name"),
             ("g1_agg", f"Last {timestr} Value"),
