--- conflicted
+++ resolved
@@ -33,11 +33,8 @@
 import { getOnboardingStatus, getHomeKpi } from './Onboarding';
 import { getDashboardLinechart } from './LineChart';
 import { getDashboardSidebar } from './Sidebarlist';
-<<<<<<< HEAD
 import { getTimeCuts } from './TimeCuts';
-=======
 import { getVersionSetting } from './VersionControl';
->>>>>>> 2b60e84a
 import {
   getAllAlertEmail,
   getChannelStatus,
@@ -135,9 +132,6 @@
   getDashboardConfig,
   getGlobalSetting,
   kpiAlertDeleteById,
-<<<<<<< HEAD
-  getTimeCuts
-=======
+  getTimeCuts,
   getVersionSetting
->>>>>>> 2b60e84a
 };