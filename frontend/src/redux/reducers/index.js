--- conflicted
+++ resolved
@@ -12,14 +12,12 @@
 import { anomaly } from './Anomaly';
 import { alert } from './Alert';
 import { setting } from './setting';
-<<<<<<< HEAD
 import { DashboardHome } from './DashboardHome';
 
-=======
 import { organisation } from './Organisation';
 import { config } from './Config';
->>>>>>> 8da8f32a
 import { GlobalSetting } from './GlobalSetting';
+
 const rootReducer = combineReducers({
   dataSource: dataSource,
   kpiExplorer: kpiExplorer,
@@ -33,12 +31,9 @@
   anomaly: anomaly,
   alert: alert,
   setting: setting,
-<<<<<<< HEAD
   DashboardHome: DashboardHome,
-=======
-  organisation : organisation,
+  organisation: organisation,
   config: config,
->>>>>>> 8da8f32a
   GlobalSetting: GlobalSetting
 });
 
