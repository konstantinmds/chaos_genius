--- conflicted
+++ resolved
@@ -159,10 +159,6 @@
             body: JSON.stringify(payload),
             headers: DEFAULT_HEADERS,
         };
-<<<<<<< HEAD
-
-=======
->>>>>>> 319777c7
         fetch(`${BASE_URL}api/kpi/`, requestOptions)
             .then(response => response.json())
             .then(data => {
@@ -513,15 +509,6 @@
                                         <Grid item xs={12}>
                                             <Button className="pr-3 btn-simple-link">+ Add Filters</Button>
                                         </Grid>
-
-<<<<<<< HEAD
-=======
-                                </Grid>
-                                <Grid container spacing={3}>
-                                    <Grid item xs={12} className="text-right">
-                                        <Button variant="outlined" color="default" className="mr-3" onClick={this.goBacktoKpi}>Cancel</Button>
-                                        <Button variant="contained" color="primary" onClick={this.handleSubmit}>Add KPI</Button>
->>>>>>> 319777c7
                                     </Grid>
                                     <Grid container spacing={3}>
                                         <Grid item xs={12} className="text-right">
