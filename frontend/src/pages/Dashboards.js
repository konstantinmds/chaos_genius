
import React from "react";
import {
  Grid, Card, CardContent, CardActions,
  Button, Typography, InputLabel, MenuItem,
  FormControl, Select, CircularProgress
} from '@material-ui/core';

import ArrowUpwardIcon from '@material-ui/icons/ArrowUpward';
import ArrowDownwardIcon from '@material-ui/icons/ArrowDownward';


import CustomModal from './../components/CustomModal'
import CustomTabs from './../components/CustomTabs'

import { tab1Fields } from './Charts/Housing'
import { RcaAnalysisTable } from '../components/DashboardTable';

import './../assets/css/custom.css'


// Am4charts
import * as am4core from "@amcharts/amcharts4/core";
import * as am4charts from "@amcharts/amcharts4/charts";
import * as am4plugins_sunburst from "@amcharts/amcharts4/plugins/sunburst";
import am4themes_animated from "@amcharts/amcharts4/themes/animated";
import { ThreeSixty } from "@material-ui/icons";
am4core.useTheme(am4themes_animated);

class Dashboard extends React.Component {

  constructor(props) {
    super(props)

    this.state = {
      showDefault: false,
      kpi: 0,
      kpiName: "KPI",
      dimension: "multidimension",
      dimensionData: [],
      timeline: "mom",
      kpiData: [],
      chartData: [],
      dataColumns: ["Subgroup Name", "Previous Avg", "Previous Subgroup Size", "Previous Subgroup Count", "Current Avg", "Current Subgroup Size", "Current Subgroup Count", "Impact"],
      yAxis: [],
      tableData: [],
      amChart: null,
      cardData: [],
      loading: false,
      tabState: 0
    }
  }


  addActionButton = () => {
    return (
      <span className="m-1 btn btn-tertiary" >New DataSource</span>
    )
  }
  editActionButton = () => {
    return (
      <Button variant="warning" className="m-1" onClick={() => this.setState({ showDefault: true })}>Manage DataSources</Button>
    )
  }
  handleClose = () => {
    this.setState({
      showDefault: false
    })
  }

  fetchKPIData = () => {
    this.setState({ loading: true })
    fetch('/api/kpi/')
      .then(response => response.json())
      .then(data => {
        this.setState({
          kpiData: data.data,
          loading: false
        })
      });
  }
  fetchDimensionData = () => {
    this.setState({ loading: true })
    fetch(`/api/kpi/${this.state.kpi}/get-dimensions`)
      .then(response => response.json())
      .then(data => {
        const dimensionArray = data.dimensions;
        dimensionArray.unshift("multidimension")
        this.setState({
          dimension: 'multidimension',
          dimensionData: dimensionArray,
          loading: false
        }, () => {
          this.fetchAnalysisData();
        })
      });
  }
  handleKpiChange = (e) => {
    const targetComponent = e.target;

    const componentValue = targetComponent.value;

    this.setState({
      kpi: componentValue,
      kpiName: targetComponent.options[componentValue].innerText,
      tabState: 0
    }, () => {
      this.fetchKpiAggegation();
      this.fetchDimensionData();
    })
  }
  handleTimelineChange = (e) => {
    const targetComponent = e.target;
    this.setState({
      timeline: targetComponent.value
    }, () => {
      this.setDataColumns();
      this.fetchAnalysisData();
    })
  }
  handleDimensionChange = (e, type, newValue) => {
    const targetComponent = e.target;
    // console.log("targetComponent",targetComponent)
    let targetValue = this.state.dimension;
    if (type === "options") {
      targetValue = targetComponent.value
    } else {
      targetValue = targetComponent.innerText
      if (newValue || newValue === 0) {
        this.setState({
          tabState: newValue
        })
      }
    }

    this.setState({
      dimension: targetValue
    }, () => {
      this.fetchAnalysisData();
    })
  }
  fetchKpiAggegation = () => {
    const { kpi, timeline } = this.state;
    if (kpi !== 0) {
      fetch(`/api/kpi/${kpi}/kpi-aggregations?timeline=${timeline}`)
        .then(response => response.json())
        .then(respData => {
          const data = respData.data;
          if (data?.panel_metrics) {
            this.setState({
              cardData: data.panel_metrics,
            })
          }
        });
    }
  }

  fetchAnalysisData = () => {
<<<<<<< HEAD
    const { kpi, timeline, dimension } = this.state;
    if (kpi !== 0) {
      this.setState({ loading: true })
      fetch(`/api/kpi/${kpi}/rca-analysis?timeline=${timeline}&dimensions=${dimension.toLowerCase()}`)
        .then(response => response.json())
        .then(respData => {
          const data = respData.data;
          if (data?.chart) {
            this.setState({
              chartData: data.chart.chart_data,
              yAxis: data.chart.y_axis_lim,
              tableData: data.data_table,
              loading: false
            }, () => {
              this.plotChart();
            })
          }
        });
    }
=======
    const { kpi, timeline, dimension,tabState } = this.state;
    let dimensionStr = ""
    if(tabState !== 0){
      dimensionStr = `&dimension=${dimension.toLowerCase()}`
    }

    this.setState({ loading: true })
    fetch(`/api/kpi/${kpi}/rca-analysis?timeline=${timeline}${dimensionStr}`)
      .then(response => response.json())
      .then(respData => {
        const data = respData.data;
        if (data?.chart) {
          this.setState({
            chartData: data.chart.chart_data,
            yAxis: data.chart.y_axis_lim,
            tableData: data.data_table,
            loading: false
          }, () => {
            this.plotChart();
          })
        }
      });

>>>>>>> d436377b
  }

  plotChart = () => {
    am4core.options.autoDispose = true;

    // if (this.state.amChart) {
    //   this.state.amChart.data = this.state.chartData;
    //   let valueAxis = this.state.amChart.yAxes.getIndex(0);
    //   valueAxis.min = this.state.yAxis[0];
    //   valueAxis.max = this.state.yAxis[1];
    // } else {
    let chart = am4core.create("chartdivWaterfall", am4charts.XYChart);

    chart.hiddenState.properties.opacity = 0; // this makes initial fade in effect

    // using math in the data instead of final values just to illustrate the idea of Waterfall chart
    // a separate data field for step series is added because we don't need last step (notice, the last data item doesn't have stepValue)
    chart.data = this.state.chartData;

    let categoryAxis = chart.xAxes.push(new am4charts.CategoryAxis());
    categoryAxis.dataFields.category = "category";
    categoryAxis.renderer.minGridDistance = 40;

    // Configure axis label
    var xlabel = categoryAxis.renderer.labels.template;
    xlabel.wrap = true;
    xlabel.maxWidth = 120;

    let valueAxis = chart.yAxes.push(new am4charts.ValueAxis());
    if (this.state.yAxis.length > 0) {
      valueAxis.min = this.state.yAxis[0];
      valueAxis.max = this.state.yAxis[1];
    }

    let columnSeries = chart.series.push(new am4charts.ColumnSeries());
    columnSeries.dataFields.categoryX = "category";
    columnSeries.dataFields.valueY = "value";
    columnSeries.dataFields.openValueY = "open";
    columnSeries.fillOpacity = 0.8;
    columnSeries.sequencedInterpolation = true;
    columnSeries.interpolationDuration = 1500;

    let columnTemplate = columnSeries.columns.template;
    columnTemplate.strokeOpacity = 0;
    columnTemplate.propertyFields.fill = "color";

    let label = columnTemplate.createChild(am4core.Label);
    label.text = "{displayValue.formatNumber('#,## a')}";
    label.align = "center";
    label.valign = "middle";
    label.wrap = true;
    label.maxWidth = 120;

    let stepSeries = chart.series.push(new am4charts.StepLineSeries());
    stepSeries.dataFields.categoryX = "category";
    stepSeries.dataFields.valueY = "stepValue";
    stepSeries.noRisers = true;
    stepSeries.stroke = new am4core.InterfaceColorSet().getFor("alternativeBackground");
    stepSeries.strokeDasharray = "3,3";
    stepSeries.interpolationDuration = 2000;
    stepSeries.sequencedInterpolation = true;

    // because column width is 80%, we modify start/end locations so that step would start with column and end with next column
    stepSeries.startLocation = 0.1;
    stepSeries.endLocation = 1.1;

    chart.cursor = new am4charts.XYCursor();
    chart.cursor.behavior = "none";
    this.setState({
      amChart: chart,
    })

    // }
  }

  componentDidMount() {
    this.fetchKPIData();
    this.fetchKpiAggegation();
    this.fetchDimensionData();
    this.setDataColumns();
  }
  setDataColumns = () => {
    let timeMetric = '';
    if (this.state.timeline === 'mom') {
      timeMetric = 'month';
    } else if (this.state.timeline === 'wow') {
      timeMetric = 'week';
    }
    this.setState({
      dataColumns: [
        `Subgroup Name`,
        `Prev ${timeMetric} Avg`,
        `Prev ${timeMetric} Size`,
        `Prev ${timeMetric} Count`,
        `Curr ${timeMetric} Avg`,
        `Curr ${timeMetric} Size`,
        `Curr ${timeMetric} Count`,
        `Impact`
      ]
    });
  }

  tabHousingChart = () => {
    return (

      <Card className="mb-4 chart-tab-card">
        <CardContent>
          <div id="chartdivWaterfall" style={{ width: "100%", height: "500px" }}></div>
        </CardContent>
      </Card>

    )
  }
  FilterData = () => {
    const { kpiData, dimensionData, dimension, timeline, kpi } = this.state;
    return (
      <Card className="mt-4 mb-4">
        <CardContent>
          <Grid container spacing={3}>
            <Grid item xs={12} md={2}>
              <FormControl variant="outlined" style={{ width: '100%' }}>
                <InputLabel htmlFor="kpiId">Select KPI</InputLabel>
                <Select native defaultValue={kpi} id="kpiId" onChange={this.handleKpiChange}>
                  <option key='0' value='0'>KPI</option>
                  {kpiData.map((kpi) => {
                    return (
                      <option key={kpi.id} value={kpi.id}>{kpi.name}</option>
                    )
                  })}
                </Select>
              </FormControl>
            </Grid>
            <Grid item xs={12} md={3}>
              <FormControl variant="outlined" style={{ width: '100%' }}>
                <InputLabel htmlFor="analysisTimeline">Timeline</InputLabel>
                <Select native defaultValue={timeline} id="analysisTimeline" onChange={this.handleTimelineChange}>
                  <option value="mom">Current Month on Last Month</option>
                  <option value="wow">Current Week on Last Week</option>
                </Select>
              </FormControl>
            </Grid>
            {/* <Grid item xs={12} md={2}>
              <FormControl variant="outlined" style={{ width: '100%' }}>
                <InputLabel htmlFor="dimension">Dimension</InputLabel>
                <Select native defaultValue={dimension} id="dimension" onChange={(event) => this.handleDimensionChange(event,"options")}>
                  <option value="multidimension">Multi Dimension</option>
                  {dimensionData.map((dimension) => {
                    return (
                      <option key={dimension} value={dimension}>{dimension}</option>
                    )
                  })}
                </Select>
              </FormControl>
            </Grid> */}
          </Grid>
        </CardContent>
      </Card>
    )
  }
  keyPoints = () => {
    return (
      <Card className="mb-4">
        <CardContent>
          <ul>
            <li>Top negative contributors: </li>
            <li>Top positive contributors: </li>
            <li>Top Anomalies  </li>
          </ul>
        </CardContent>
      </Card>
    )
  }

  render() {
    // const tabCardData = [{
    //   title: "AutoRCA",
    //   body: this.tab1Fields()
    // }];
    const tabChartData = [];
    if (this.state.dimensionData) {
      this.state.dimensionData.map((key) => {
        const datatab = {};
        datatab['title'] = key;
        datatab['body'] = this.tabHousingChart();
        tabChartData.push(datatab)
      });
    }
    // console.log("tabChartData",tabChartData)
    // , {
    //   title: "Education",
    //   body: this.tabHousingChart()
    // }, {
    //   title: "Martial",
    //   body: this.tabHousingChart()
    // }, {
    //   title: "Job",
    //   body: this.tabHousingChart()
    // }
    if (this.state.loading) {
      return (
        <div className="loader">
          <CircularProgress color="secondary" />
        </div>
      )
    }
    return (
      <>
        <this.FilterData />
        {/* <Card className="mb-4">
          <CardContent>
            <CustomTabs tabs={tabCardData} />
          </CardContent>
        </Card> */}
        {(this.state.cardData) ? (tab1Fields(this.state.cardData, this.state.kpiName)) : ("")}
        {this.keyPoints()}
        <Card className="mb-4 ">
          <CardContent>
            <h5 className="mb-4">Smart Waterfall</h5>
            <p>The key subgroups which are driving the metric provided in the KPI will be shown here.</p>
            <CustomTabs tabs={tabChartData} plotChart={this.plotChart} handleDimensionChange={this.handleDimensionChange} tabState={this.state.tabState} />
          </CardContent>
        </Card>
        {/* {this.tabHousingChart()} */}
        {/* <Housing tableData={this.state.tableData.slice(0, 50)} /> */}
        <div style={{ display: this.state.tableData.length ? 'block' : 'none' }}>
          <Card className="mb-4 ">
            <CardContent>
              <h5 className="mb-4">Top Subgroups Data</h5>
              <p>These are the top 50 subgroups sorted by their Impact.</p>
              <RcaAnalysisTable data={this.state.tableData.slice(0, 50)} columns={this.state.dataColumns} />
            </CardContent>
          </Card>
        </div>
      </>
    )
  }


}
export default Dashboard;<|MERGE_RESOLUTION|>--- conflicted
+++ resolved
@@ -156,11 +156,14 @@
   }
 
   fetchAnalysisData = () => {
-<<<<<<< HEAD
-    const { kpi, timeline, dimension } = this.state;
+    const { kpi, timeline, dimension, tabState } = this.state;
+    let dimensionStr = ""
+    if (tabState !== 0) {
+      dimensionStr = `&dimension=${dimension.toLowerCase()}`
+    }
     if (kpi !== 0) {
       this.setState({ loading: true })
-      fetch(`/api/kpi/${kpi}/rca-analysis?timeline=${timeline}&dimensions=${dimension.toLowerCase()}`)
+      fetch(`/api/kpi/${kpi}/rca-analysis?timeline=${timeline}${dimensionStr}`)
         .then(response => response.json())
         .then(respData => {
           const data = respData.data;
@@ -176,31 +179,6 @@
           }
         });
     }
-=======
-    const { kpi, timeline, dimension,tabState } = this.state;
-    let dimensionStr = ""
-    if(tabState !== 0){
-      dimensionStr = `&dimension=${dimension.toLowerCase()}`
-    }
-
-    this.setState({ loading: true })
-    fetch(`/api/kpi/${kpi}/rca-analysis?timeline=${timeline}${dimensionStr}`)
-      .then(response => response.json())
-      .then(respData => {
-        const data = respData.data;
-        if (data?.chart) {
-          this.setState({
-            chartData: data.chart.chart_data,
-            yAxis: data.chart.y_axis_lim,
-            tableData: data.data_table,
-            loading: false
-          }, () => {
-            this.plotChart();
-          })
-        }
-      });
-
->>>>>>> d436377b
   }
 
   plotChart = () => {
