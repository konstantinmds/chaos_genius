--- conflicted
+++ resolved
@@ -34,10 +34,6 @@
     (state) => state.onboarding
   );
   const { organisationData } = useSelector((state) => state.organisation);
-<<<<<<< HEAD
-=======
-
->>>>>>> a38f70ad
   useEffect(() => {  
     if ( env.REACT_APP_DISABLE_TELEMETRY === 'true' || env.NODE_ENV === 'development') {
       console.log('disable telemetry');
