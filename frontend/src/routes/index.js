--- conflicted
+++ resolved
@@ -21,13 +21,10 @@
 import Result from '../containers/Result';
 import Login from '../containers/Login';
 import Kpisetting from '../containers/KpiSetting';
-<<<<<<< HEAD
 import Dashboardconfigure from '../containers/Dashboardconfigure';
 import AddDashboard from '../containers/AddDashboard';
-=======
 import OrganisationOnboarding from '../containers/Onboarding/OrganisationOnboarding';
 import OrganisationSettings from '../containers/OrganisationSettings/OrganisationSettings';
->>>>>>> 8da8f32a
 
 const Routes = () => (
   <Switch>
@@ -143,7 +140,6 @@
       path="/noresult"
       component={(props) => <Result {...props} />}
     />
-
     <PrivateRouteWithSidebar
       exact
       path="/organisation-settings"
