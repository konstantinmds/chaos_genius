
import React, { useState } from "react";
import SimpleBar from 'simplebar-react';
import { useLocation } from "react-router-dom";
import { CSSTransition } from 'react-transition-group';
import { FontAwesomeIcon } from '@fortawesome/react-fontawesome';
import { faChartPie, faHome, faAlignCenter, faSignOutAlt, faTimes, faSitemap, faCoins, faCogs, faUsers, faTasks, faGlobe, faBell, faPoll} from "@fortawesome/free-solid-svg-icons";
import { Nav, Badge, Image, Button, Dropdown, Accordion, Navbar } from '@themesberg/react-bootstrap';
import { Link } from 'react-router-dom';

import { Routes } from "../routes";
import ReactHero from "../assets/img/bootstrap-5-logo.svg";
import ProfilePicture from "../assets/img/profile-photo.jpeg";




import logo from "../assets/img/logo.svg"
import homeIcon from '../assets/img/navbaricons/home.svg'
import homeIconActive from '../assets/img/navbaricons/homeactive.svg'

import dashboardIcon from '../assets/img/navbaricons/dashboard.svg'
import dashboardIconActive from '../assets/img/navbaricons/dashboardactive.svg'

import kpiexplorerIcon from '../assets/img/navbaricons/kpiexplorer.svg'
import kpiexplorerIconActive from '../assets/img/navbaricons/kpiexploreractive.svg'

import anomoliesIcon from '../assets/img/navbaricons/anomolies.svg'
import anomoliesIconActive from '../assets/img/navbaricons/anomoliesactive.svg'

import datasourceIcon from '../assets/img/navbaricons/datasource.svg'
import datasourceIconActive from '../assets/img/navbaricons/datasourceactive.svg'

import alertsIcon from '../assets/img/navbaricons/alerts.svg'
import alertsIconActive from '../assets/img/navbaricons/alertsactive.svg'

export default (props = {}) => {
  const location = useLocation();
  const { pathname } = location;
  const [show, setShow] = useState(false);
  const showClass = show ? "show" : "";

  const onCollapse = () => setShow(!show);

  const CollapsableNavItem = (props) => {
    const { eventKey, title, icon, children = null } = props;
    const defaultKey = pathname.indexOf(eventKey) !== -1 ? eventKey : "";

    return (
      <Accordion as={Nav.Item} defaultActiveKey={defaultKey}>
        <Accordion.Item eventKey={eventKey}>
          <Accordion.Button as={Nav.Link} className="d-flex justify-content-between align-items-center">
            <span>
              <span className="sidebar-icon"><FontAwesomeIcon icon={icon} /> </span>
              {/* <span className="sidebar-icon"><img src={logo} className="main-logo" /> </span> */}
              <span className="sidebar-text">{title}</span>
            </span>
          </Accordion.Button>
          <Accordion.Body className="multi-level">
            <Nav className="flex-column">
              {children}
            </Nav>
          </Accordion.Body>
        </Accordion.Item>
      </Accordion>
    );
  };

  const NavItem = (props) => {
    const { title, link, external, target, icon, image,imageActive, badgeText, badgeBg = "secondary", badgeColor = "primary" } = props;
    const classNames = badgeText ? "d-flex justify-content-start align-items-center justify-content-between" : "";
    const navItemClassName = link === pathname ? "active" : "";
    const linkProps = external ? { href: link } : { as: Link, to: link };
    const imageIcon = link === pathname ? imageActive : image;
    return (
      <Nav.Item className={navItemClassName} onClick={() => setShow(false)}>
        <Nav.Link {...linkProps} target={target} className={classNames}>
          <span>
            {icon ? <span className="sidebar-icon"><FontAwesomeIcon icon={icon} /> </span> : null}
            {image ? <Image src={imageIcon} width={24} className="sidebar-icon svg-icon" /> : null}
            {/* <span className="sidebar-icon"><img src={logo} className="main-logo" /> </span> */}          
          </span>
          <h4 className="sidebar-title mb-0">{title}</h4>
          {badgeText ? (
            <Badge pill bg={badgeBg} text={badgeColor} className="badge-md notification-count ms-2">{badgeText}</Badge>
          ) : null}
        </Nav.Link>
      </Nav.Item>
    );
  };

  return (
    <>
      <Navbar expand={false} collapseOnSelect variant="dark" className="navbar-theme-primary px-4 d-md-none">
        <Navbar.Brand className="me-lg-5" as={Link} to={Routes.Dashboards.path}>
          <Image src={ReactHero} className="navbar-brand-light" />
        </Navbar.Brand>
        <Navbar.Toggle as={Button} aria-controls="main-navbar" onClick={onCollapse}>
          <span className="navbar-toggler-icon" />
        </Navbar.Toggle>
      </Navbar>
      <CSSTransition timeout={300} in={show} classNames="sidebar-transition">
        <SimpleBar className={`collapse ${showClass} contracted sidebar d-md-block bg-primary text-white`}>
          <div className="sidebar-inner">
            <div className="user-card d-flex d-md-none align-items-center justify-content-between justify-content-md-center pb-4">
              <div className="d-flex align-items-center">
                <div className="user-avatar lg-avatar me-4">
                  <Image src={ProfilePicture} className="card-img-top rounded-circle border-white" />
                </div>
                <div className="d-block">
                  <h6>Hi, Harshit</h6>
                  <Button as={Link} variant="secondary" size="xs" to={Routes.Signin.path} className="text-dark">
                    <FontAwesomeIcon icon={faSignOutAlt} className="me-2" /> Sign Out
                  </Button>
                </div>
              </div>
              <Nav.Link className="collapse-close d-md-none" onClick={onCollapse}>
                <FontAwesomeIcon icon={faTimes} />
              </Nav.Link>
            </div>
            <Nav className="flex-column pt-3 pt-md-0">
              <NavItem title="" link={'#'} image={logo}  />
              <Dropdown.Divider className="my-3 border-indigo" />

              <NavItem title="Home" link={Routes.Home.path} image={homeIcon} imageActive={homeIconActive} />
              <NavItem title="Dashboards" link={Routes.Dashboards.path} image={dashboardIcon} imageActive={dashboardIconActive} />
              <NavItem title="KPI Explorer" link={Routes.KpiExplorer.path} image={kpiexplorerIcon} imageActive={kpiexplorerIconActive} />
<<<<<<< HEAD
              <NavItem title="Anomaly" link={"#"} image={anomoliesIcon} imageActive={anomoliesIconActive} />
=======
              <NavItem title="Anomaly" link={'#'} image={anomoliesIcon} imageActive={anomoliesIconActive} />
>>>>>>> 0dd3f908
              {/* <NavItem title="Actions Items" link={Routes.ActionItems.path} icon={faTasks} /> */}
              {/* <NavItem title="Actions Items" link={Routes.ActionItems.path} icon={faTasks} /> */}
              {/* <NavItem title="Alerts" link={Routes.Alerts.path} icon={faBell} /> */}

              <Dropdown.Divider className="my-3 border-indigo" />

              {/* <CollapsableNavItem eventKey="organisation/" title="Organisation" icon={faSitemap}>
                <NavItem title="Users" link={Routes.Users.path} icon={faUsers} />
                <NavItem title="Data Sources" link={Routes.DataSources.path} icon={faCoins} />
                <NavItem title="Settings" link={Routes.OrganisationSettings.path} icon={faCogs} />
              </CollapsableNavItem> */}
              <div className="bottom-nav">
                <NavItem title="Data Sources" link={Routes.DataSources.path} image={datasourceIcon} imageActive={datasourceIconActive} />
                <NavItem title="Alerts" link={Routes.Alerts.path} image={alertsIcon} imageActive={alertsIconActive} />
              </div>

            </Nav>
          </div>
        </SimpleBar>
      </CSSTransition>
    </>
  );
};<|MERGE_RESOLUTION|>--- conflicted
+++ resolved
@@ -125,11 +125,7 @@
               <NavItem title="Home" link={Routes.Home.path} image={homeIcon} imageActive={homeIconActive} />
               <NavItem title="Dashboards" link={Routes.Dashboards.path} image={dashboardIcon} imageActive={dashboardIconActive} />
               <NavItem title="KPI Explorer" link={Routes.KpiExplorer.path} image={kpiexplorerIcon} imageActive={kpiexplorerIconActive} />
-<<<<<<< HEAD
-              <NavItem title="Anomaly" link={"#"} image={anomoliesIcon} imageActive={anomoliesIconActive} />
-=======
               <NavItem title="Anomaly" link={'#'} image={anomoliesIcon} imageActive={anomoliesIconActive} />
->>>>>>> 0dd3f908
               {/* <NavItem title="Actions Items" link={Routes.ActionItems.path} icon={faTasks} /> */}
               {/* <NavItem title="Actions Items" link={Routes.ActionItems.path} icon={faTasks} /> */}
               {/* <NavItem title="Alerts" link={Routes.Alerts.path} icon={faBell} /> */}
