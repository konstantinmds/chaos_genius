import React, { useEffect, useState } from 'react';

import { useSelector, useDispatch } from 'react-redux';

import Select from 'react-select';

import DashboardTable from '../DashboardTable';
import Dashboardgraphcard from '../DashboardGraphCard';

import './dashboardgraph.scss';
import '../../assets/styles/table.scss';

import Toparrow from '../../assets/images/toparrow.svg';
import Next from '../../assets/images/next.svg';

import * as am4core from '@amcharts/amcharts4/core';
import * as am4charts from '@amcharts/amcharts4/charts';

import HierarchicalTable from '../HierarchicalTable';
import DeepdrillsEmptyState from '../DeepdrillsEmptyState';
import DeepdrillDimensionEmpty from '../DeepdrillDimensionEmpty';
// import DeepdrillDrilldownsEmpty from '../DeepdrillDrilldownsEmpty';

import { formatDateTime, getTimezone } from '../../utils/date-helper';

import {
  getDashboardAggregation,
  getDashboardLinechart,
  getAllDashboardDimension,
  getDashboardRcaAnalysis,
  getAllDashboardHierarchical,
  getDashboardConfig
} from '../../redux/actions';

import Highcharts from 'highcharts';
import HighchartsReact from 'highcharts-react-official';
import highchartsMore from 'highcharts/highcharts-more';

highchartsMore(Highcharts);
Highcharts.setOptions({
  time: {
    timezone: getTimezone()
  }
});

const data = [
  {
    value: 'mom',
    label: 'Current Month on Last Month'
  },
  {
    value: 'wow',
    label: 'Current Week on Last Week'
  },
  {
    value: 'dod',
    label: 'Current Day on Last Day'
  }
];

const multidimensional = [
  {
    value: 'singledimension',
    label: 'Single Dimension'
  },
  {
    value: 'multidimension',
    label: 'Multi Dimension'
  }
];

const Dashboardgraph = ({ kpi, kpiName, kpiAggregate, anomalystatus }) => {
  const dispatch = useDispatch();

  const [activeDimension, setActiveDimension] = useState('');
  const [collapse, setCollapse] = useState(true);
  const [singleDimensionData, SetSingleDimensionData] = useState(0);

  const [monthWeek, setMonthWeek] = useState({
    value: 'mom',
    label: 'Current Month on Last Month'
  });
  const [dimension, setDimension] = useState({
    value: 'singledimension',
    label: 'Single Dimension'
  });

  const { aggregationData, aggregationLoading } = useSelector(
    (state) => state.aggregation
  );
  const { linechartData, linechartLoading } = useSelector(
    (state) => state.lineChart
  );

  const { hierarchicalData, hierarchialLoading } = useSelector(
    (state) => state.hierarchial
  );

  const { rcaAnalysisData, rcaAnalysisLoading } = useSelector(
    (state) => state.dashboard
  );

  const { configData } = useSelector((state) => state.config);

  const { dimensionData, dimensionLoading } = useSelector(
    (state) => state.dimension
  );

  const getAllAggregationData = () => {
    dispatch(getDashboardAggregation(kpi, { timeline: monthWeek.value }));
  };

  const getAllLinechart = () => {
    dispatch(getDashboardLinechart(kpi, { timeline: monthWeek.value }));
  };

  useEffect(() => {
    if (kpi !== undefined) {
      dispatch(getDashboardConfig({ kpi_id: kpi }));
      getAllAggregationData();
      getAllLinechart();
      if (dimension.value === 'singledimension') {
        dispatchGetAllDashboardDimension();
      }
    }
    // eslint-disable-next-line react-hooks/exhaustive-deps
  }, [kpi, monthWeek.value]);

  useEffect(() => {
    if (
      dimensionData &&
      dimensionData?.dimensions &&
      dimensionData?.dimensions.length !== 0
    ) {
      setActiveDimension(dimensionData?.dimensions[0]);
      getSingleDimensioData(dimensionData?.dimensions[0]);
    }
    // eslint-disable-next-line react-hooks/exhaustive-deps
  }, [dimensionData]);

  const getSingleDimensioData = (value) => {
    dispatch(
      getDashboardRcaAnalysis(kpi, {
        timeline: monthWeek.value,
        dimension: value
      })
    );
    dispatch(
      getAllDashboardHierarchical(kpi, {
        timeline: monthWeek.value,
        dimension: value
      })
    );
  };

  const plotChart = () => {
    if (rcaAnalysisData?.chart) {
      am4core.options.autoDispose = true;

      let chart = am4core.create('chartdivWaterfall', am4charts.XYChart);
      chart.fontSize = 12;
      chart.fontFamily = 'Inter ,sans-serif';

      chart.hiddenState.properties.opacity = 0; // this makes initial fade in effect

      // using math in the data instead of final values just to illustrate the idea of Waterfall chart
      // a separate data field for step series is added because we don't need last step (notice, the last data item doesn't have stepValue)
      chart.data = rcaAnalysisData.chart.chart_data; ///this.state.chartData;

      let categoryAxis = chart.xAxes.push(new am4charts.CategoryAxis());
      categoryAxis.dataFields.category = 'category';
      categoryAxis.renderer.minGridDistance = 40;
      categoryAxis.renderer.grid.template.disabled = true;

      // Configure axis label
      var xlabel = categoryAxis.renderer.labels.template;
      xlabel.wrap = true;
      xlabel.maxWidth = 120;

      // Automatically figure out correct max width for labels
      categoryAxis.events.on('sizechanged', function (ev) {
        let axis = ev.target;
        let cellWidth = axis.pixelWidth / (axis.endIndex - axis.startIndex);
        axis.renderer.labels.template.maxWidth = cellWidth;
      });

      let valueAxis = chart.yAxes.push(new am4charts.ValueAxis());
      valueAxis.renderer.minGridDistance = 50;
      valueAxis.renderer.grid.template.opacity = 0.6;

      if (rcaAnalysisData?.chart?.y_axis_lim.length > 0) {
        valueAxis.min = rcaAnalysisData?.chart?.y_axis_lim[0];
        valueAxis.max = rcaAnalysisData?.chart?.y_axis_lim[1];
      }

      let columnSeries = chart.series.push(new am4charts.ColumnSeries());
      columnSeries.dataFields.categoryX = 'category';
      columnSeries.dataFields.valueY = 'value';
      columnSeries.dataFields.openValueY = 'open';
      columnSeries.fillOpacity = 0.8;
      columnSeries.sequencedInterpolation = true;
      columnSeries.interpolationDuration = 1500;

      let columnTemplate = columnSeries.columns.template;
      columnTemplate.strokeOpacity = 0;
      columnTemplate.propertyFields.fill = 'color';

      let label = columnTemplate.createChild(am4core.Label);
      label.text = "{displayValue.formatNumber('###,###.##')}";
      label.align = 'center';
      label.valign = 'middle';
      label.wrap = true;
      label.maxWidth = 120;
      label.fontWeight = 600;

      let stepSeries = chart.series.push(new am4charts.StepLineSeries());
      stepSeries.dataFields.categoryX = 'category';
      stepSeries.dataFields.valueY = 'stepValue';
      stepSeries.noRisers = true;
      stepSeries.stroke = new am4core.InterfaceColorSet().getFor(
        'alternativeBackground'
      );
      stepSeries.strokeDasharray = '3,3';
      stepSeries.interpolationDuration = 2000;
      stepSeries.sequencedInterpolation = true;

      // because column width is 80%, we modify start/end locations so that step would start with column and end with next column
      stepSeries.startLocation = 0.1;
      stepSeries.endLocation = 1.1;

      chart.cursor = new am4charts.XYCursor();
      chart.tooltip.label.fontSize = 12;
      chart.tooltip.label.fontFamily = 'Inter ,sans-serif';
      chart.cursor.behavior = 'none';
    }
  };

  if (rcaAnalysisData) {
    plotChart();
  }

  const dispatchGetAllDashboardDimension = () => {
    dispatch(getAllDashboardDimension(kpi));
  };

  const handleDimensionChange = (data) => {
    setDimension(data);
    if (data.value === 'singledimension') {
      dispatchGetAllDashboardDimension();
    } else {
      dispatch(
        getDashboardRcaAnalysis(kpi, {
          timeline: monthWeek.value
        })
      );
    }
  };

  const onActiveDimensionClick = (data) => {
    setActiveDimension(data);
    dispatch(
      getDashboardRcaAnalysis(kpi, {
        timeline: monthWeek.value,
        dimension: data
      })
    );
    dispatch(
      getAllDashboardHierarchical(kpi, {
        timeline: monthWeek.value,
        dimension: data
      })
    );
  };

  const lineChart = (line) => {
    if (line) {
      let demoChart = {
        chart: {
          type: 'line',
          height: '308',
          width: '400'
        },
        title: {
          text: kpiName
        },
        time: {
          timezone: getTimezone()
        },
        xAxis: {
          type: 'datetime',
          categories: line.map((data) => formatDateTime(data.date)),
          labels: {
            step: 6,
            formatter: function () {
              return Highcharts.dateFormat('%d %b', this.value);
            }
          }
        },
        yAxis: {
          type: 'value',
          step: 1
        },
        plotOptions: {
          line: {
            marker: {
              enabled: false
            }
          }
        },
        legend: {
          enabled: false
        },
        series: [
          {
            color: '#60ca9a',
            data: line.map((linedata) => linedata.value)
          }
        ]
      };
      return demoChart;
    }
  };

  return (
    <>
      {anomalystatus.is_rca_precomputed ? (
        <>
          <div className="dashboard-layout dashboard-layout-change">
            <div className="dashboard-container">
              <div className="dashboard-subcategory">
                <div className="time-stamp">
                  <p>
                    Last updated:{' '}
                    <span>
                      {formatDateTime(
                        aggregationData?.analysis_date,
                        true,
                        false,
                        true
                      ) || '-'}
                    </span>
                  </p>
                </div>
                <Select
                  value={monthWeek}
                  options={data}
                  classNamePrefix="selectcategory"
                  placeholder="select"
                  isSearchable={false}
                  onChange={(e) => {
                    setMonthWeek(e);
                  }}
                />
              </div>
              {/* Graph Section */}
              <div className="dashboard-graph-section">
                <div className="common-graph">
                  {aggregationLoading ? (
                    <div className="load">
                      <div className="preload"></div>
                    </div>
                  ) : (
                    <>
                      {aggregationData && (
                        <Dashboardgraphcard
                          aggregationData={aggregationData}
                          monthWeek={monthWeek}
                          kpi={kpi}
                          kpiName={kpiName}
                          kpiAggregate={kpiAggregate}
                        />
                      )}
                    </>
                  )}
                </div>
                {/* Line Chart */}
                <div className="common-graph">
                  {linechartLoading ? (
                    <div className="load">
                      <div className="preload"></div>
                    </div>
                  ) : (
                    <>
                      {linechartData && linechartData.length !== 0 && (
                        <HighchartsReact
                          highcharts={Highcharts}
                          options={lineChart(linechartData)}
                        />
                      )}
                    </>
                  )}
                </div>
              </div>
            </div>
          </div>
          <div className="dashboard-layout">
            <div
              className={
                !collapse
                  ? 'dashboard-header-wrapper header-wrapper-disable'
                  : 'dashboard-header-wrapper'
              }>
              <div className="dashboard-header">
                <h3>Drill Downs</h3>
              </div>
              <div
                className={
                  collapse
                    ? 'header-collapse '
                    : 'header-collapse header-disable'
                }
                onClick={() => setCollapse(!collapse)}>
                <img src={Toparrow} alt="CollapseOpen" />
              </div>
            </div>
            {dimensionData &&
            dimensionData.dimensions &&
            dimensionData.dimensions.length === 0 ? (
              // <DeepdrillDrilldownsEmpty />
              <DeepdrillDimensionEmpty />
            ) : (
              <div
                className={
                  collapse
                    ? 'dashboard-container'
                    : 'dashboard-container drilldown-disable'
                }>
                <div className="dashboard-subheader">
                  <div
                    className={
                      dimension.value !== 'multidimension'
                        ? ' common-tab common-drilldown-tab'
                        : 'common-tab common-tab-hide'
                    }>
                    <ul>
                      {dimensionLoading ? (
                        <div className="load">
                          <div className="preload"></div>
                        </div>
                      ) : (
                        <>
                          {singleDimensionData > 2 ? (
                            <li
                              className="previous-step"
                              onClick={() =>
                                SetSingleDimensionData(singleDimensionData - 3)
                              }>
                              <img src={Next} alt="Previous" />
                            </li>
                          ) : null}
                          {dimensionData?.dimensions &&
                            dimensionData?.dimensions.length !== 0 &&
                            dimensionData?.dimensions
                              .slice(
                                0 + singleDimensionData,
                                3 + singleDimensionData
                              )
                              .map((data) => {
                                return (
                                  <li
                                    className={
                                      activeDimension === data ? 'active' : ''
                                    }
                                    onClick={() => {
                                      onActiveDimensionClick(data);
                                    }}>
                                    {data}
                                  </li>
                                );
                              })}

                          {dimensionData?.dimensions &&
                          dimensionData?.dimensions.length > 3 &&
                          dimensionData?.dimensions.length !== 0 ? (
                            <li
                              className={
                                singleDimensionData + 1 >=
                                dimensionData?.dimensions.length
                                  ? 'disable-next'
                                  : ''
                              }
                              onClick={() =>
                                SetSingleDimensionData(singleDimensionData + 3)
                              }>
                              <img src={Next} alt="Next" />
                            </li>
                          ) : null}
                        </>
                      )}
                    </ul>
                  </div>
                  <div className="common-option">
                    <Select
                      options={multidimensional}
                      classNamePrefix="selectcategory"
                      placeholder="Multidimensional"
                      isSearchable={false}
                      value={dimension}
                      onChange={(e) => {
                        handleDimensionChange(e);
                      }}
                    />
                  </div>
                </div>

                {/*Drill down chart*/}
                {rcaAnalysisLoading && (
                  <div className="load waterfallchart-loader">
                    <div className="preload"></div>
                  </div>
                )}
                <div
                  className={
                    'common-drilldown-graph' +
                    (rcaAnalysisLoading ? ' common-drilldown-graph-none ' : '')
                  }
                  id="chartdivWaterfall"></div>
                {/* Table */}
                {dimension.value === 'multidimension' ? (
                  <>
                    {rcaAnalysisLoading ? (
                      <div className="load rca-graph-loader">
                        <div className="preload"></div>
                      </div>
                    ) : (
                      <>
                        {rcaAnalysisData &&
                          rcaAnalysisData.data_table.length !== 0 && (
                            <DashboardTable
                              rcaAnalysisData={rcaAnalysisData}
                              dimension={dimension}
                            />
                          )}
                      </>
                    )}
<<<<<<< HEAD
                  </>
                ) : (
                  <>
                    {hierarchialLoading ? (
                      <div className="load rca-graph-loader">
                        <div className="preload"></div>
                      </div>
                    ) : (
                      <>
                        {hierarchicalData &&
                          hierarchicalData?.data_table.length !== 0 && (
                            <HierarchicalTable
                              hierarchicalData={hierarchicalData}
                            />
                          )}
                      </>
                    )}
                  </>
                )}
=======
                  </ul>
                </div>
                <div className="common-option">
                  <Select
                    options={multidimensional}
                    classNamePrefix="selectcategory"
                    placeholder="Multidimensional"
                    isSearchable={false}
                    isDisabled={!configData?.multidim_status}
                    value={dimension}
                    onChange={(e) => {
                      handleDimensionChange(e);
                    }}
                  />
                </div>
>>>>>>> 155e72d4
              </div>
            )}{' '}
          </div>
        </>
      ) : (
        anomalystatus !== '' && (
          <div className="dashboard-layout setup-layout-empty">
            <DeepdrillsEmptyState />
          </div>
        )
      )}
    </>
  );
};
export default Dashboardgraph;<|MERGE_RESOLUTION|>--- conflicted
+++ resolved
@@ -495,6 +495,7 @@
                       classNamePrefix="selectcategory"
                       placeholder="Multidimensional"
                       isSearchable={false}
+                      isDisabled={!configData?.multidim_status}
                       value={dimension}
                       onChange={(e) => {
                         handleDimensionChange(e);
@@ -533,7 +534,6 @@
                           )}
                       </>
                     )}
-<<<<<<< HEAD
                   </>
                 ) : (
                   <>
@@ -553,23 +553,6 @@
                     )}
                   </>
                 )}
-=======
-                  </ul>
-                </div>
-                <div className="common-option">
-                  <Select
-                    options={multidimensional}
-                    classNamePrefix="selectcategory"
-                    placeholder="Multidimensional"
-                    isSearchable={false}
-                    isDisabled={!configData?.multidim_status}
-                    value={dimension}
-                    onChange={(e) => {
-                      handleDimensionChange(e);
-                    }}
-                  />
-                </div>
->>>>>>> 155e72d4
               </div>
             )}{' '}
           </div>
