import React, { useEffect, useState } from 'react';

<<<<<<< HEAD
import { Link } from 'react-router-dom';

=======
import { useHistory } from 'react-router-dom';
>>>>>>> ba388d9c
import Select from 'react-select';
import Tooltip from 'react-tooltip-lite';
import Search from '../../assets/images/search.svg';
import Up from '../../assets/images/up.svg';
import Down from '../../assets/images/down.svg';

import './kpihome.scss';

import Highcharts from 'highcharts';
import HighchartsReact from 'highcharts-react-official';
import highchartsMore from 'highcharts/highcharts-more';
import HumanReadableNumbers from '../HumanReadableNumbers';

import { useDispatch, useSelector } from 'react-redux';
import { getHomeKpi } from '../../redux/actions';
import Fuse from 'fuse.js';
import Noresult from '../Noresult';
import Homefilter from '../Homefilter';

import { formatDateTime, getTimezone } from '../../utils/date-helper';
import { getDashboard } from '../../redux/actions';

highchartsMore(Highcharts);
Highcharts.setOptions({
  time: {
    timezone: getTimezone()
  }
});

const data = [
  {
    value: 'mom',
    label: 'Current Month on Last Month'
  },
  {
    value: 'wow',
    label: 'Current Week on Last Week'
  },
  {
    value: 'dod',
    label: 'Current Day on Last Day'
  }
];

const Kpihome = () => {
  const dispatch = useDispatch();

  const { homeKpiData, homeKpiLoading } = useSelector(
    (state) => state.onboarding
  );

  const { dashboardListLoading, dashboardList } = useSelector((state) => {
    return state.DashboardHome;
  });

  const [search, setSearch] = useState('');
  const [kpiHomeData, setKpiHomeData] = useState(homeKpiData);
  const [dashboard, setDashboard] = useState(dashboardList[0]?.id);

  const [timeline, setTimeLine] = useState({
    value: 'mom',
    label: 'Current Month on Last Month'
  });

  useEffect(() => {
    dispatch(getDashboard());
  }, [dispatch]);

  useEffect(() => {
    if (dashboardList && dashboardList.length !== 0) {
      setDashboard(dashboardList[0]?.id);
    }
    // eslint-disable-next-line react-hooks/exhaustive-deps
  }, [dashboardList]);

  useEffect(() => {
    if (dashboard) {
      getHomeList();
    }
    // eslint-disable-next-line react-hooks/exhaustive-deps
  }, [dashboard, timeline]);

  const getHomeList = () => {
    dispatch(getHomeKpi({ timeline: timeline.value, dashboard_id: dashboard }));
  };

  useEffect(() => {
    if (search !== '') {
      searchKpi();
    } else {
      setKpiHomeData(homeKpiData);
    }
    // eslint-disable-next-line react-hooks/exhaustive-deps
  }, [search, homeKpiData]);

  const searchKpi = () => {
    if (search !== '') {
      const options = {
        keys: ['name']
      };

      const fuse = new Fuse(homeKpiData, options);

      const result = fuse.search(search);
      setKpiHomeData(
        result.map((item) => {
          return item.item;
        })
      );
    } else {
      setKpiHomeData(homeKpiData);
    }
  };

  const lineChart = (line) => {
    if (line) {
      let demoChart = {
        chart: {
          backgroundColor: null,
          borderWidth: 0,
          type: 'line',
          margin: [2, 0, 2, 0],
          width: 150,
          height: 50,
          style: {
            overflow: 'visible'
          },
          skipClone: false
        },

        xAxis: {
          type: 'datetime',
          gridLineWidth: 0,

          categories: line.map((data) => formatDateTime(data.date)),
          labels: {
            enabled: false,
            step: 0,
            formatter: function () {
              return Highcharts.dateFormat('%d %b', this.value);
            }
          }
        },
        title: {
          text: ''
        },
        yAxis: {
          step: 1,
          title: '',
          gridLineWidth: 0,
          lineWidth: 1
        },
        plotOptions: {
          line: {
            marker: {
              enabled: false
            }
          }
        },
        legend: {
          enabled: false
        },
        tooltip: {
          enabled: false
        },
        series: [
          {
            color: '#60ca9a',
            data: line.map((linedata) => linedata.value),
            marker: {
              radius: 0,
              states: {
                hover: {
                  enabled: false
                }
              }
            }
          }
        ]
      };
      return demoChart;
    }
  };

  if (homeKpiLoading || dashboardListLoading) {
    return (
      <div className="load loader-page">
        <div className="preload"></div>
      </div>
    );
  } else {
    return (
      <>
        <div className="heading-option kpihome-heading">
          <div className="heading-title">
            <h3>My KPIs</h3>
          </div>
          <div className="homepage-search-dropdown">
            <div className="form-group icon search-filter">
              <input
                type="text"
                className="form-control h-40"
                placeholder="Search KPI"
                onChange={(e) => setSearch(e.target.value)}
              />
              <span>
                <img src={Search} alt="Search Icon" />
              </span>
            </div>
            <Select
              options={data}
              classNamePrefix="selectcategory"
              placeholder="Current week on last week"
              value={timeline}
              onChange={(e) => setTimeLine(e)}
              isSearchable={false}
            />
          </div>
        </div>
        <div className="homepage-setup-card-wrapper">
          <div className="explore-wrapper home-explore-wrapper">
            <div className="filter-section">
              <Homefilter
                data={dashboardList}
                setDashboard={setDashboard}
                dashboard={dashboard}
              />
            </div>
            {kpiHomeData && kpiHomeData.length !== 0 ? (
              <div className="graph-section">
                {kpiHomeData.map((item) => {
                  return (
                    <Link to={`/dashboard/${dashboard}/deepdrills/${item.id}`}>
                      <div className="kpi-card" key={item.id}>
                        <div className="kpi-content kpi-content-label">
                          <h3 className="name-tooltip">
                            <Tooltip
                              className="tooltip-name"
                              direction="left"
                              content={<span> {item.name}</span>}>
                              {item.name}
                            </Tooltip>
                          </h3>
                        </div>
                        <div className="kpi-content">
                          <label>
                            {timeline.value === 'wow'
                              ? 'This Week'
                              : timeline.value === 'mom'
                              ? 'This Month'
                              : 'This Day'}
                          </label>
                          <span>{item.current}</span>
                        </div>
                        <div className="kpi-content">
                          <label>
                            {timeline.value === 'wow'
                              ? 'Previous Week'
                              : timeline.value === 'mom'
                              ? 'Previous Month'
                              : 'Previous Day'}
                          </label>
                          <span>{item.prev}</span>
                        </div>
                        <div className="kpi-content">
                          <label>Change</label>
                          <span>
                            {item.percentage_change !== '--' && (
                              <>
                                {item.change}
                                <label
                                  className={
                                    item.percentage_change > 0
                                      ? 'high-change'
                                      : 'low-change'
                                  }>
                                  {item.percentage_change > 0 ? (
                                    <img src={Up} alt="High" />
                                  ) : (
                                    <img src={Down} alt="Low" />
                                  )}
                                  {item.percentage_change}
                                  {item.percentage_change !== '--' ? '%' : ''}
                                </label>
                              </>
                            )}
                            {item.percentage_change === '--' && <>-</>}
                          </span>
                        </div>

<<<<<<< HEAD
                        <div className=" kpi-content kpi-graph ">
                          {item.graph_data && item.graph_data.length !== 0 && (
                            <HighchartsReact
                              className="sparkline-graph"
                              highcharts={Highcharts}
                              options={lineChart(item.graph_data)}
                            />
=======
          {kpiHomeData && kpiHomeData.length !== 0 ? (
            <>
              {kpiHomeData.map((item) => {
                return (
                  <div className="kpi-card" key={item.id}>
                    <div className="kpi-content kpi-content-label">
                      <h3>{item.name}</h3>
                    </div>
                    <div className="kpi-content">
                      <label>
                        {timeline.value === 'wow'
                          ? 'This Week'
                          : timeline.value === 'mom'
                          ? 'This Month'
                          : 'This Day'}
                      </label>
                      <HumanReadableNumbers number={item.current} />
                    </div>
                    <div className="kpi-content">
                      <label>
                        {timeline.value === 'wow'
                          ? 'Previous Week'
                          : timeline.value === 'mom'
                          ? 'Previous Month'
                          : 'Previous Day'}
                      </label>
                      <HumanReadableNumbers number={item.prev} />
                    </div>
                    <div className="kpi-content">
                      <label>Change</label>
                      <span>
                        <HumanReadableNumbers number={item.change} />
                        <label
                          className={
                            item.percentage_change > 0
                              ? 'high-change'
                              : 'low-change'
                          }>
                          {item.percentage_change > 0 ? (
                            <img src={Up} alt="High" />
                          ) : (
                            <img src={Down} alt="Low" />
>>>>>>> ba388d9c
                          )}
                        </div>
                        {/* <div
                        className="kpi-content kpi-details"
                        onClick={() =>
                          history.push(
                            `/dashboard/${dashboard}/deepdrills/${item.id}`
                          )
                        }>
                        Details
                      </div> */}
                      </div>
                    </Link>
                  );
                })}
              </div>
            ) : (
              kpiHomeData !== '' && (
                <div className="home-card-section">
                  <div className="no-data-kpihome">
                    <Noresult text={search} title={'KPI'} />
                  </div>
                </div>
              )
            )}{' '}
          </div>
        </div>
      </>
    );
  }
};
export default Kpihome;<|MERGE_RESOLUTION|>--- conflicted
+++ resolved
@@ -1,11 +1,7 @@
 import React, { useEffect, useState } from 'react';
 
-<<<<<<< HEAD
 import { Link } from 'react-router-dom';
 
-=======
-import { useHistory } from 'react-router-dom';
->>>>>>> ba388d9c
 import Select from 'react-select';
 import Tooltip from 'react-tooltip-lite';
 import Search from '../../assets/images/search.svg';
@@ -258,7 +254,7 @@
                               ? 'This Month'
                               : 'This Day'}
                           </label>
-                          <span>{item.current}</span>
+                          <HumanReadableNumbers number={item.current} />
                         </div>
                         <div className="kpi-content">
                           <label>
@@ -268,14 +264,14 @@
                               ? 'Previous Month'
                               : 'Previous Day'}
                           </label>
-                          <span>{item.prev}</span>
+                          <HumanReadableNumbers number={item.prev} />
                         </div>
                         <div className="kpi-content">
                           <label>Change</label>
                           <span>
                             {item.percentage_change !== '--' && (
                               <>
-                                {item.change}
+                                <HumanReadableNumbers number={item.change} />
                                 <label
                                   className={
                                     item.percentage_change > 0
@@ -296,7 +292,6 @@
                           </span>
                         </div>
 
-<<<<<<< HEAD
                         <div className=" kpi-content kpi-graph ">
                           {item.graph_data && item.graph_data.length !== 0 && (
                             <HighchartsReact
@@ -304,50 +299,6 @@
                               highcharts={Highcharts}
                               options={lineChart(item.graph_data)}
                             />
-=======
-          {kpiHomeData && kpiHomeData.length !== 0 ? (
-            <>
-              {kpiHomeData.map((item) => {
-                return (
-                  <div className="kpi-card" key={item.id}>
-                    <div className="kpi-content kpi-content-label">
-                      <h3>{item.name}</h3>
-                    </div>
-                    <div className="kpi-content">
-                      <label>
-                        {timeline.value === 'wow'
-                          ? 'This Week'
-                          : timeline.value === 'mom'
-                          ? 'This Month'
-                          : 'This Day'}
-                      </label>
-                      <HumanReadableNumbers number={item.current} />
-                    </div>
-                    <div className="kpi-content">
-                      <label>
-                        {timeline.value === 'wow'
-                          ? 'Previous Week'
-                          : timeline.value === 'mom'
-                          ? 'Previous Month'
-                          : 'Previous Day'}
-                      </label>
-                      <HumanReadableNumbers number={item.prev} />
-                    </div>
-                    <div className="kpi-content">
-                      <label>Change</label>
-                      <span>
-                        <HumanReadableNumbers number={item.change} />
-                        <label
-                          className={
-                            item.percentage_change > 0
-                              ? 'high-change'
-                              : 'low-change'
-                          }>
-                          {item.percentage_change > 0 ? (
-                            <img src={Up} alt="High" />
-                          ) : (
-                            <img src={Down} alt="Low" />
->>>>>>> ba388d9c
                           )}
                         </div>
                         {/* <div
