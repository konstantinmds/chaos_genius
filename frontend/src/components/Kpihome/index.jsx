import React, { useEffect, useState } from 'react';

import { Link, useHistory, useParams } from 'react-router-dom';

import Select from 'react-select';
import Search from '../../assets/images/search.svg';
import Up from '../../assets/images/up.svg';
import Down from '../../assets/images/down.svg';

import './kpihome.scss';

import Highcharts from 'highcharts';
import HighchartsReact from 'highcharts-react-official';
import highchartsMore from 'highcharts/highcharts-more';
import HumanReadableNumbers from '../HumanReadableNumbers';

import { useDispatch, useSelector } from 'react-redux';
import { getHomeKpi } from '../../redux/actions';
import Fuse from 'fuse.js';
import Noresult from '../Noresult';
import Homefilter from '../Homefilter';

import { formatDateTime, getTimezone } from '../../utils/date-helper';
import { HRNumbers } from '../../utils/Formatting/Numbers/humanReadableNumberFormatter';
import { getDashboard, getTimeCuts } from '../../redux/actions';
import { CustomTooltip } from '../../utils/tooltip-helper';

import store from '../../redux/store';

const RESET_ACTION = {
  type: 'RESET_KPI_HOME_DATA'
};

const customStyles = {
  container: (provided) => ({
    ...provided,
    width: 180
  })
};

highchartsMore(Highcharts);
Highcharts.setOptions({
  time: {
    timezone: getTimezone()
  }
});

const Kpihome = () => {
  const dispatch = useDispatch();

  const history = useHistory();

  const dashboardId = useParams().id;

  const { homeKpiData, homeKpiLoading } = useSelector(
    (state) => state.onboarding
  );
  const { timeCutsData } = useSelector((state) => state.TimeCuts);

  const { dashboardListLoading, dashboardList } = useSelector((state) => {
    return state.DashboardHome;
  });

  const [search, setSearch] = useState('');
  const [kpiHomeData, setKpiHomeData] = useState(homeKpiData);
  const [dashboard, setDashboard] = useState(dashboardList[0]?.id);
  const [timeCutOptions, setTimeCutOptions] = useState([]);

  const [timeline, setTimeLine] = useState({});

  useEffect(() => {
    store.dispatch(RESET_ACTION);
    dispatch(getDashboard());
    dispatch(getTimeCuts());
  }, [dispatch]);

  useEffect(() => {
    if (
      dashboardList &&
      dashboardList.length !== 0 &&
      dashboardId === undefined
    ) {
      setDashboard(dashboardList[0]?.id);
      history.push(`/${dashboardList[0]?.id}`);
    } else if (dashboardList && dashboardList.length !== 0 && dashboardId) {
      setDashboard(dashboardList[0]?.id);
    }
    // eslint-disable-next-line react-hooks/exhaustive-deps
  }, [dashboardList, history.location.pathname]);

  const getAllTimeCutOptions = (data) => {
    let res = [];
    if (data && data.length) {
      for (const dataKey of data) {
        res.push({
          value: `${dataKey?.id}`,
          label: dataKey?.display_name,
          grp1_name: dataKey?.current_period_name,
          grp2_name: dataKey?.last_period_name
        });
      }
    }
    setTimeCutOptions(res);
  };

  useEffect(() => {
    if (timeCutsData && timeCutsData.length) {
      setTimeLine({
        label: timeCutsData[0]?.display_name,
        value: `${timeCutsData[0]?.id}`,
        grp1_name: timeCutsData[0]?.current_period_name,
        grp2_name: timeCutsData[0]?.last_period_name
      });
      getAllTimeCutOptions(timeCutsData);
    }
  }, [timeCutsData]);

  useEffect(() => {
<<<<<<< HEAD
    if (![null, undefined, ''].includes(dashboard) && timeline.value) {
      getHomeList();
    }
    // eslint-disable-next-line react-hooks/exhaustive-deps
  }, [dashboard, timeline.value]);
=======
    if (![null, undefined, ''].includes(dashboardId)) {
      getHomeList();
    }
    // eslint-disable-next-line react-hooks/exhaustive-deps
  }, [dashboardId, timeline]);
>>>>>>> 9f185dbe

  const getHomeList = () => {
    store.dispatch(RESET_ACTION);
    dispatch(
      getHomeKpi({ timeline: timeline.value, dashboard_id: dashboardId })
    );
  };

  useEffect(() => {
    if (search !== '') {
      searchKpi();
    } else {
      setKpiHomeData(homeKpiData);
    }
    // eslint-disable-next-line react-hooks/exhaustive-deps
  }, [search, homeKpiData]);

  const searchKpi = () => {
    if (search !== '') {
      const options = {
        keys: ['name']
      };

      const fuse = new Fuse(homeKpiData, options);

      const result = fuse.search(search);
      setKpiHomeData(
        result.map((item) => {
          return item.item;
        })
      );
    } else {
      setKpiHomeData(homeKpiData);
    }
  };

  const lineChart = (line) => {
    if (line) {
      let demoChart = {
        chart: {
          backgroundColor: null,
          borderWidth: 0,
          type: 'line',
          margin: [2, 0, 2, 0],
          width: 200,
          height: 50,
          style: {
            overflow: 'visible'
          },
          skipClone: false
        },

        xAxis: {
          type: 'datetime',
          gridLineWidth: 0,

          categories: line.map((data) => formatDateTime(data.date)),
          labels: {
            enabled: false,
            step: 0,
            formatter: function () {
              return Highcharts.dateFormat('%d %b', this.value);
            }
          }
        },
        title: {
          text: ''
        },
        yAxis: {
          step: 1,
          title: '',
          labels: {
            formatter: function () {
              return HRNumbers.toHumanString(this.value);
            }
          },
          gridLineWidth: 0,
          lineWidth: 1
        },
        plotOptions: {
          line: {
            marker: {
              enabled: false
            }
          }
        },
        legend: {
          enabled: false
        },
        tooltip: {
          enabled: false
        },
        series: [
          {
            color: '#60ca9a',
            data: line.map((linedata) => linedata.value),
            marker: {
              radius: 0,
              states: {
                hover: {
                  enabled: false
                }
              }
            }
          }
        ]
      };
      return demoChart;
    }
  };

  if (homeKpiLoading || dashboardListLoading) {
    return (
      <div className="load loader-page">
        <div className="preload"></div>
      </div>
    );
  } else {
    return (
      <>
        <div className="heading-option kpihome-heading">
          <div className="heading-title">
            <h3>My KPIs</h3>
          </div>
          <div className="homepage-search-dropdown">
            <div className="form-group icon search-filter">
              <input
                type="text"
                className="form-control h-40"
                placeholder="Search KPI"
                onChange={(e) => setSearch(e.target.value)}
              />
              <span>
                <img src={Search} alt="Search Icon" />
              </span>
            </div>
            <Select
              options={timeCutOptions}
              styles={customStyles}
              classNamePrefix="selectcategory"
              placeholder="Current week on last week"
              value={timeline}
              onChange={(e) => setTimeLine(e)}
              isSearchable={false}
            />
          </div>
        </div>
        <div className="homepage-setup-card-wrapper">
          <div className="explore-wrapper home-explore-wrapper">
            <div className="filter-section">
              {dashboardId && (
                <Homefilter
                  data={dashboardList}
                  setDashboard={setDashboard}
                  dashboard={dashboardId}
                />
              )}
            </div>
            {kpiHomeData && kpiHomeData.length !== 0 ? (
              <div className="graph-section">
                {kpiHomeData.map((item) => {
                  return (
                    <Link to={`/dashboard/${dashboard}/deepdrills/${item.id}`}>
                      <div className="kpi-card" key={item.id}>
                        <div className="kpi-content kpi-content-label">
                          <h3 className="name-tooltip">
                            {CustomTooltip(item.name, true)}
                          </h3>
                        </div>
                        <div className="kpi-content kpi-current">
                          <label>{item?.display_value_current}</label>
                          <HumanReadableNumbers number={item.current} />
                        </div>
                        <div className="kpi-content">
                          <label>{item?.display_value_prev}</label>
                          <HumanReadableNumbers number={item.prev} />
                        </div>
                        <div className="kpi-content">
                          <label>Change</label>
                          <span>
                            {item.percentage_change !== '--' && (
                              <>
                                <HumanReadableNumbers number={item.change} />
                                <label
                                  className={
                                    item.percentage_change > 0
                                      ? 'high-change'
                                      : 'low-change'
                                  }>
                                  {item.percentage_change > 0 ? (
                                    <img src={Up} alt="High" />
                                  ) : (
                                    <img src={Down} alt="Low" />
                                  )}
                                  {item.percentage_change}
                                  {item.percentage_change !== '--' ? '%' : ''}
                                </label>
                              </>
                            )}
                            {item.percentage_change === '--' && <>-</>}
                          </span>
                        </div>

                        <div className=" kpi-content kpi-graph ">
                          {item.graph_data && item.graph_data.length !== 0 && (
                            <HighchartsReact
                              className="sparkline-graph"
                              highcharts={Highcharts}
                              options={lineChart(item.graph_data)}
                            />
                          )}
                        </div>
                        <div
                          className="kpi-content kpi-details"
                          onClick={() =>
                            history.push(
                              `/dashboard/${dashboard}/deepdrills/${item.id}`
                            )
                          }>
                          Details
                        </div>
                      </div>
                    </Link>
                  );
                })}
              </div>
            ) : (
              kpiHomeData !== '' && (
                <div className="home-card-section">
                  <div className="no-data-kpihome">
                    <Noresult text={search} title={'KPI'} />
                  </div>
                </div>
              )
            )}{' '}
          </div>
        </div>
      </>
    );
  }
};
export default Kpihome;<|MERGE_RESOLUTION|>--- conflicted
+++ resolved
@@ -116,19 +116,11 @@
   }, [timeCutsData]);
 
   useEffect(() => {
-<<<<<<< HEAD
     if (![null, undefined, ''].includes(dashboard) && timeline.value) {
       getHomeList();
     }
     // eslint-disable-next-line react-hooks/exhaustive-deps
   }, [dashboard, timeline.value]);
-=======
-    if (![null, undefined, ''].includes(dashboardId)) {
-      getHomeList();
-    }
-    // eslint-disable-next-line react-hooks/exhaustive-deps
-  }, [dashboardId, timeline]);
->>>>>>> 9f185dbe
 
   const getHomeList = () => {
     store.dispatch(RESET_ACTION);
