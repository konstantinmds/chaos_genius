import React, { useState, useEffect, useContext } from 'react';

import { Link } from 'react-router-dom';
import Modal from 'react-modal';
import Noresult from '../Noresult';

import Edit from '../../assets/images/edit.svg';
import EditActive from '../../assets/images/datasourceedit-active.svg';
import Alert from '../../assets/images/alert.svg';
import AlertActive from '../../assets/images/alert-active.svg';
import DeleteActive from '../../assets/images/delete-active.svg';
import Close from '../../assets/images/close.svg';
import More from '../../assets/images/more.svg';
import Sync from '../../assets/images/sync.svg';
import Moreactive from '../../assets/images/more-active.svg';
import { CustomContent, CustomActions } from '../../utils/toast-helper';
// import Viewlog from '../../assets/images/viewlog.svg';
// import ViewlogActive from '../../assets/images/viewlog-active.svg';

import '../../assets/styles/table.scss';
import '../Modal/modal.scss';
import './datasourcetable.scss';

import { formatDateTime } from '../../utils/date-helper';

import { deleteDatasource, setSyncSchema } from '../../redux/actions';

import { useDispatch, useSelector } from 'react-redux';

import { v4 as uuidv4 } from 'uuid';
import { useToast } from 'react-toast-wnm';
import { connectionContext } from '../context';
import { CustomTooltip } from '../../utils/tooltip-helper';

const DataSourceTable = ({ tableData, changeData, search }) => {
  const dispatch = useDispatch();
  const connectionType = useContext(connectionContext);
  const toast = useToast();
  const [isOpen, setIsOpen] = useState(false);
  const [data, setData] = useState('');

  const { deleteDataSourceResponse } = useSelector((state) => state.dataSource);

  const closeModal = () => {
    setIsOpen(false);
  };

  useEffect(() => {
    if (deleteDataSourceResponse && deleteDataSourceResponse.status) {
      customToast({
        type: 'success',
        header: 'Data source deleted successfully.',
        description: deleteDataSourceResponse.msg
      });
      changeData((prev) => !prev);
    } else if (
      deleteDataSourceResponse &&
      deleteDataSourceResponse.status === false
    ) {
      customToast({
        type: 'error',
        header: 'Failed to Delete',
        description: deleteDataSourceResponse.msg
      });
    }
    setIsOpen(false);
    // eslint-disable-next-line react-hooks/exhaustive-deps
  }, [changeData, deleteDataSourceResponse]);

  const onDelete = (datasource) => {
    const payload = {
      data_source_id: datasource.id
    };
    dispatch(deleteDatasource(payload));
  };

  const datasourceIcon = (type) => {
    let textHtml = '';
    connectionType.find((item) => {
      if (item.name === type) {
        textHtml = item.icon;
      }
      return '';
    });

    return (
      <>
        <span
          dangerouslySetInnerHTML={{ __html: textHtml }}
          className="datasource-svgicon"
        />
        <span>{type || '-'}</span>
      </>
    );
  };

  const handleSync = (datasource) => {
    dispatch(setSyncSchema(datasource));
  };

  const customToast = (data) => {
    const { type, header, description } = data;
    toast({
      autoDismiss: true,
      enableAnimation: true,
      delay: type === 'success' ? '5000' : '30000',
      backgroundColor: type === 'success' ? '#effaf5' : '#FEF6F5',
      borderRadius: '6px',
      color: '#222222',
      position: 'bottom-right',
      minWidth: '240px',
      width: 'auto',
      boxShadow: '4px 6px 32px -2px rgba(226, 226, 234, 0.24)',
      padding: '17px 14px',
      height: 'auto',
      border: type === 'success' ? '1px solid #60ca9a' : '1px solid #FEF6F5',
      type: type,
      actions: <CustomActions />,
      content: (
        <CustomContent
          header={header}
          description={description}
          failed={type === 'success' ? false : true}
        />
      )
    });
  };

  return (
    <>
      <table className="table">
        <thead>
          <tr>
            <th>Data Connection Name</th>
            <th>Data Source Type</th>
            <th>No of KPIs</th>
            <th>Status</th>
            <th>Last Sync</th>
            <th>Created On</th>
            <th></th>
          </tr>
        </thead>
        <tbody>
<<<<<<< HEAD
          {tableData && tableData.length !== 0 ? (
            tableData.map((datasource) => {
              return (
                <tr key={uuidv4()}>
                  <td className="name-tooltip">
                    <span>{CustomTooltip(datasource.name)}</span>
                  </td>
                  <td>
                    <div
                      className={
                        datasource.active ? 'live-status' : 'broken-status'
                      }>
                      <span>{datasource.active ? 'Live' : 'Broken'}</span>
                    </div>
                  </td>
                  <td>
                    <div className="source-type">
                      {connectionType
                        ? datasourceIcon(datasource.connection_type)
                        : '-'}
                    </div>
                  </td>
                  <td>{datasource.kpi_count || '-'}</td>
                  <td className="date-column-formated">
                    {formatDateTime(datasource.last_sync, true)}
                  </td>
                  <td className="date-column-formated">
                    {formatDateTime(datasource.created_at, true)}
                  </td>
                  <td>
                    {/* dropdown */}
                    <div className={' more-dropdown dropdown '}>
                      <div
                        data-bs-toggle="dropdown"
                        aria-expanded="false"
                        aria-haspopup="true">
                        <img
                          src={More}
                          alt="More"
                          className="moreoption"
                          data-bs-toggle="tooltip"
                          data-bs-placement="bottom"
                          title="Actions"
                        />
                        <img
                          src={Moreactive}
                          alt="More"
                          className="moreoption-active"
                          data-bs-toggle="tooltip"
                          data-bs-placement="bottom"
                          title="Actions"
                        />
                      </div>
                      <ul className="dropdown-menu">
                        <Link to="/alerts">
                          <li>
                            <img
                              src={Alert}
                              alt="Alert"
                              className="action-disable"
                            />
                            <img
                              src={AlertActive}
                              alt="Alert"
                              className="action-active"
                            />
                            Set Alerts
                          </li>
                        </Link>
                        {/* <li>
                          <img
                            src={Viewlog}
                            alt="View Log"
                            className="action-disable"
                          />
                          <img
                            src={ViewlogActive}
                            alt="View Log"
                            className="action-active"
                          />
                          View Logs
                        </li> */}
                        <Link to={`/datasource/edit/${datasource.id}`}>
                          <li>
                            <img
                              src={Edit}
                              alt="Edit"
                              className="action-disable"
                            />
                            <img
                              src={EditActive}
                              alt="Edit"
                              className="action-active"
                            />
                            Edit
=======
          {tableData && tableData.length !== 0
            ? tableData.map((datasource) => {
                const dataSourceStatusObj = {
                  className: 'live-status',
                  status: 'Live'
                };
                if (!datasource?.is_third_party) {
                  if (datasource?.sync_status) {
                    if (datasource.sync_status === 'Completed') {
                      dataSourceStatusObj.className = 'live-status';
                      dataSourceStatusObj.status = 'Live';
                    } else if (datasource.sync_status === 'In Progress') {
                      dataSourceStatusObj.className = 'in-progress-status';
                      dataSourceStatusObj.status = 'In Progress';
                    } else {
                      dataSourceStatusObj.className = 'broken-status';
                      dataSourceStatusObj.status = 'Broken';
                    }
                  } else {
                    dataSourceStatusObj.className = 'broken-status';
                    dataSourceStatusObj.status = 'Broken';
                  }
                } else {
                  dataSourceStatusObj.className =
                    datasource?.active === true
                      ? 'live-status'
                      : 'broken-status';
                  dataSourceStatusObj.status =
                    datasource?.active === true ? 'Live' : 'Broken';
                }
                return (
                  <tr key={uuidv4()}>
                    <td className="name-tooltip">
                      <span>{CustomTooltip(datasource.name)}</span>
                    </td>
                    <td>
                      <div className="source-type">
                        {connectionType
                          ? datasourceIcon(datasource.connection_type)
                          : '-'}
                      </div>
                    </td>
                    <td>{datasource.kpi_count || '-'}</td>
                    <td>
                      <div className={dataSourceStatusObj.className}>
                        <span>{dataSourceStatusObj.status}</span>
                      </div>
                    </td>
                    <td className="date-column-formated">
                      {formatDateTime(datasource.last_sync, true)}
                    </td>
                    <td className="date-column-formated">
                      {formatDateTime(datasource.created_at, true)}
                    </td>
                    <td>
                      {/* dropdown */}
                      <div className={' more-dropdown dropdown '}>
                        <div
                          data-bs-toggle="dropdown"
                          aria-expanded="false"
                          aria-haspopup="true">
                          <img
                            src={More}
                            alt="More"
                            className="moreoption"
                            data-bs-toggle="tooltip"
                            data-bs-placement="bottom"
                            title="Actions"
                          />
                          <img
                            src={Moreactive}
                            alt="More"
                            className="moreoption-active"
                            data-bs-toggle="tooltip"
                            data-bs-placement="bottom"
                            title="Actions"
                          />
                        </div>
                        <ul className="dropdown-menu">
                          <Link to="/alerts">
                            <li>
                              <img
                                src={Alert}
                                alt="Alert"
                                className="action-disable"
                              />
                              <img
                                src={AlertActive}
                                alt="Alert"
                                className="action-active"
                              />
                              Set Alerts
                            </li>
                          </Link>
                          {datasource && !datasource?.is_third_party && (
                            <li
                              onClick={() => {
                                handleSync(datasource);
                              }}>
                              <img src={Sync} alt="Sync Schema" />
                              Sync Schema
                            </li>
                          )}
                          <Link to={`/datasource/edit/${datasource.id}`}>
                            <li>
                              <img
                                src={Edit}
                                alt="Edit"
                                className="action-disable"
                              />
                              <img
                                src={EditActive}
                                alt="Edit"
                                className="action-active"
                              />
                              Edit
                            </li>
                          </Link>

                          <li
                            className="delete-item"
                            onClick={() => {
                              setIsOpen(true);
                              setData(datasource);
                            }}>
                            <img src={DeleteActive} alt="Delete" />
                            Delete
>>>>>>> aabba8d7
                          </li>
                        </Link>
                        <li
                          className="delete-item"
                          onClick={() => {
                            setIsOpen(true);
                            setData(datasource);
                          }}>
                          <img src={DeleteActive} alt="Delete" />
                          Delete
                        </li>
                      </ul>
                    </div>
                  </td>
                </tr>
              );
            })
          ) : tableData && tableData !== '' ? (
            <tr className="empty-table">
              <td colSpan={7}>
                <Noresult text={search} title="Data source" />
              </td>
            </tr>
          ) : null}
        </tbody>
      </table>

      <Modal
        portalClassName="deletemodal"
        isOpen={isOpen}
        shouldCloseOnOverlayClick={false}
        className="deleteModal">
        <div className="modal-close">
          <img src={Close} alt="Close" onClick={closeModal} />
        </div>
        <div className="modal-body">
          <div className="modal-contents">
            <h3>Delete {data.name} ?</h3>
            <p>Are you sure you want to delete </p>
            <div className="next-step-navigate">
              <button className="btn white-button" onClick={closeModal}>
                <span>Cancel</span>
              </button>
              <button
                className="btn black-button"
                onClick={() => onDelete(data)}>
                <span>Delete</span>
              </button>
            </div>
          </div>
        </div>
      </Modal>
    </>
  );
};
export default DataSourceTable;<|MERGE_RESOLUTION|>--- conflicted
+++ resolved
@@ -141,21 +141,38 @@
           </tr>
         </thead>
         <tbody>
-<<<<<<< HEAD
           {tableData && tableData.length !== 0 ? (
             tableData.map((datasource) => {
+              const dataSourceStatusObj = {
+                className: 'live-status',
+                status: 'Live'
+              };
+              if (!datasource?.is_third_party) {
+                if (datasource?.sync_status) {
+                  if (datasource.sync_status === 'Completed') {
+                    dataSourceStatusObj.className = 'live-status';
+                    dataSourceStatusObj.status = 'Live';
+                  } else if (datasource.sync_status === 'In Progress') {
+                    dataSourceStatusObj.className = 'in-progress-status';
+                    dataSourceStatusObj.status = 'In Progress';
+                  } else {
+                    dataSourceStatusObj.className = 'broken-status';
+                    dataSourceStatusObj.status = 'Broken';
+                  }
+                } else {
+                  dataSourceStatusObj.className = 'broken-status';
+                  dataSourceStatusObj.status = 'Broken';
+                }
+              } else {
+                dataSourceStatusObj.className =
+                  datasource?.active === true ? 'live-status' : 'broken-status';
+                dataSourceStatusObj.status =
+                  datasource?.active === true ? 'Live' : 'Broken';
+              }
               return (
                 <tr key={uuidv4()}>
                   <td className="name-tooltip">
                     <span>{CustomTooltip(datasource.name)}</span>
-                  </td>
-                  <td>
-                    <div
-                      className={
-                        datasource.active ? 'live-status' : 'broken-status'
-                      }>
-                      <span>{datasource.active ? 'Live' : 'Broken'}</span>
-                    </div>
                   </td>
                   <td>
                     <div className="source-type">
@@ -165,6 +182,11 @@
                     </div>
                   </td>
                   <td>{datasource.kpi_count || '-'}</td>
+                  <td>
+                    <div className={dataSourceStatusObj.className}>
+                      <span>{dataSourceStatusObj.status}</span>
+                    </div>
+                  </td>
                   <td className="date-column-formated">
                     {formatDateTime(datasource.last_sync, true)}
                   </td>
@@ -211,19 +233,15 @@
                             Set Alerts
                           </li>
                         </Link>
-                        {/* <li>
-                          <img
-                            src={Viewlog}
-                            alt="View Log"
-                            className="action-disable"
-                          />
-                          <img
-                            src={ViewlogActive}
-                            alt="View Log"
-                            className="action-active"
-                          />
-                          View Logs
-                        </li> */}
+                        {datasource && !datasource?.is_third_party && (
+                          <li
+                            onClick={() => {
+                              handleSync(datasource);
+                            }}>
+                            <img src={Sync} alt="Sync Schema" />
+                            Sync Schema
+                          </li>
+                        )}
                         <Link to={`/datasource/edit/${datasource.id}`}>
                           <li>
                             <img
@@ -237,137 +255,9 @@
                               className="action-active"
                             />
                             Edit
-=======
-          {tableData && tableData.length !== 0
-            ? tableData.map((datasource) => {
-                const dataSourceStatusObj = {
-                  className: 'live-status',
-                  status: 'Live'
-                };
-                if (!datasource?.is_third_party) {
-                  if (datasource?.sync_status) {
-                    if (datasource.sync_status === 'Completed') {
-                      dataSourceStatusObj.className = 'live-status';
-                      dataSourceStatusObj.status = 'Live';
-                    } else if (datasource.sync_status === 'In Progress') {
-                      dataSourceStatusObj.className = 'in-progress-status';
-                      dataSourceStatusObj.status = 'In Progress';
-                    } else {
-                      dataSourceStatusObj.className = 'broken-status';
-                      dataSourceStatusObj.status = 'Broken';
-                    }
-                  } else {
-                    dataSourceStatusObj.className = 'broken-status';
-                    dataSourceStatusObj.status = 'Broken';
-                  }
-                } else {
-                  dataSourceStatusObj.className =
-                    datasource?.active === true
-                      ? 'live-status'
-                      : 'broken-status';
-                  dataSourceStatusObj.status =
-                    datasource?.active === true ? 'Live' : 'Broken';
-                }
-                return (
-                  <tr key={uuidv4()}>
-                    <td className="name-tooltip">
-                      <span>{CustomTooltip(datasource.name)}</span>
-                    </td>
-                    <td>
-                      <div className="source-type">
-                        {connectionType
-                          ? datasourceIcon(datasource.connection_type)
-                          : '-'}
-                      </div>
-                    </td>
-                    <td>{datasource.kpi_count || '-'}</td>
-                    <td>
-                      <div className={dataSourceStatusObj.className}>
-                        <span>{dataSourceStatusObj.status}</span>
-                      </div>
-                    </td>
-                    <td className="date-column-formated">
-                      {formatDateTime(datasource.last_sync, true)}
-                    </td>
-                    <td className="date-column-formated">
-                      {formatDateTime(datasource.created_at, true)}
-                    </td>
-                    <td>
-                      {/* dropdown */}
-                      <div className={' more-dropdown dropdown '}>
-                        <div
-                          data-bs-toggle="dropdown"
-                          aria-expanded="false"
-                          aria-haspopup="true">
-                          <img
-                            src={More}
-                            alt="More"
-                            className="moreoption"
-                            data-bs-toggle="tooltip"
-                            data-bs-placement="bottom"
-                            title="Actions"
-                          />
-                          <img
-                            src={Moreactive}
-                            alt="More"
-                            className="moreoption-active"
-                            data-bs-toggle="tooltip"
-                            data-bs-placement="bottom"
-                            title="Actions"
-                          />
-                        </div>
-                        <ul className="dropdown-menu">
-                          <Link to="/alerts">
-                            <li>
-                              <img
-                                src={Alert}
-                                alt="Alert"
-                                className="action-disable"
-                              />
-                              <img
-                                src={AlertActive}
-                                alt="Alert"
-                                className="action-active"
-                              />
-                              Set Alerts
-                            </li>
-                          </Link>
-                          {datasource && !datasource?.is_third_party && (
-                            <li
-                              onClick={() => {
-                                handleSync(datasource);
-                              }}>
-                              <img src={Sync} alt="Sync Schema" />
-                              Sync Schema
-                            </li>
-                          )}
-                          <Link to={`/datasource/edit/${datasource.id}`}>
-                            <li>
-                              <img
-                                src={Edit}
-                                alt="Edit"
-                                className="action-disable"
-                              />
-                              <img
-                                src={EditActive}
-                                alt="Edit"
-                                className="action-active"
-                              />
-                              Edit
-                            </li>
-                          </Link>
-
-                          <li
-                            className="delete-item"
-                            onClick={() => {
-                              setIsOpen(true);
-                              setData(datasource);
-                            }}>
-                            <img src={DeleteActive} alt="Delete" />
-                            Delete
->>>>>>> aabba8d7
                           </li>
                         </Link>
+
                         <li
                           className="delete-item"
                           onClick={() => {
