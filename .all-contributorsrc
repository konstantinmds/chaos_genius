{
  "files": [
    "README.md"
  ],
  "imageSize": 100,
  "commit": false,
  "contributors": [
    {
      "login": "pshrimal21",
      "name": "pshrimal21",
      "avatar_url": "https://avatars.githubusercontent.com/u/83073282?v=4",
      "profile": "https://github.com/pshrimal21",
      "contributions": [
        "projectManagement",
        "doc",
        "ideas"
      ]
    },
    {
      "login": "suranah",
      "name": "Harshit Surana",
      "avatar_url": "https://avatars.githubusercontent.com/u/948291?v=4",
      "profile": "http://harshitsurana.com",
      "contributions": [
        "code",
        "content",
        "review"
      ]
    },
    {
      "login": "manassolanki",
      "name": "Manas Solanki",
      "avatar_url": "https://avatars.githubusercontent.com/u/20757311?v=4",
      "profile": "https://www.manassolanki.com/",
      "contributions": [
        "code",
        "review",
        "tool"
      ]
    },
    {
<<<<<<< HEAD
      "login": "varunp2k",
      "name": "Varun P",
      "avatar_url": "https://avatars.githubusercontent.com/u/46447751?v=4",
      "profile": "https://github.com/varunp2k",
=======
      "login": "kartikay-bagla",
      "name": "Kartikay Bagla",
      "avatar_url": "https://avatars.githubusercontent.com/u/19384906?v=4",
      "profile": "http://kartikaybagla.com",
>>>>>>> e06db0d2
      "contributions": [
        "code",
        "maintenance"
      ]
    }
  ],
  "contributorsPerLine": 7,
  "projectName": "chaos_genius",
  "projectOwner": "chaos-genius",
  "repoType": "github",
  "repoHost": "https://github.com",
  "skipCi": true
}<|MERGE_RESOLUTION|>--- conflicted
+++ resolved
@@ -39,20 +39,25 @@
       ]
     },
     {
-<<<<<<< HEAD
+      "login": "kartikay-bagla",
+      "name": "Kartikay Bagla",
+      "avatar_url": "https://avatars.githubusercontent.com/u/19384906?v=4",
+      "profile": "http://kartikaybagla.com",
+      "contributions": [
+        "code",
+        "maintenance",
+         "research"
+      ]
+    },
+    {
       "login": "varunp2k",
       "name": "Varun P",
       "avatar_url": "https://avatars.githubusercontent.com/u/46447751?v=4",
       "profile": "https://github.com/varunp2k",
-=======
-      "login": "kartikay-bagla",
-      "name": "Kartikay Bagla",
-      "avatar_url": "https://avatars.githubusercontent.com/u/19384906?v=4",
-      "profile": "http://kartikaybagla.com",
->>>>>>> e06db0d2
       "contributions": [
         "code",
-        "maintenance"
+        "maintenance",
+        "research"
       ]
     }
   ],
