--- conflicted
+++ resolved
@@ -47,13 +47,8 @@
     container_name: chaosgenius-server
     image: chaosgenius/chaosgenius-server:latest
     command: sh setup/run-backend-docker.sh
-<<<<<<< HEAD
-=======
     volumes:
       - /var/run/docker.sock:/var/run/docker.sock
-    ports:
-      - "5000:5000"
->>>>>>> ff590654
     depends_on:
       - chaosgenius-db
       - server
