--- conflicted
+++ resolved
@@ -21,11 +21,8 @@
     environment:
       - *chaosgenius-version
       - IN_DOCKER=True
-<<<<<<< HEAD
       - REACT_APP_IS_DEMO=${REACT_APP_IS_DEMO}
-=======
-      - AIRBYTE_ENABLED=${AIRBYTE_ENABLED}
->>>>>>> b1058c20
+      - AIRBYTE_ENABLED=${AIRBYTE_ENABLED}
       - FLASK_APP=${FLASK_APP}
       - FLASK_ENV=${FLASK_ENV}
       - FLASK_DEBUG=${FLASK_DEBUG}
